﻿/*
 *  This file is part of Poedit (https://poedit.net)
 *
 *  Copyright (C) 1999-2016 Vaclav Slavik
 *
 *  Permission is hereby granted, free of charge, to any person obtaining a
 *  copy of this software and associated documentation files (the "Software"),
 *  to deal in the Software without restriction, including without limitation
 *  the rights to use, copy, modify, merge, publish, distribute, sublicense,
 *  and/or sell copies of the Software, and to permit persons to whom the
 *  Software is furnished to do so, subject to the following conditions:
 *
 *  The above copyright notice and this permission notice shall be included in
 *  all copies or substantial portions of the Software.
 *
 *  THE SOFTWARE IS PROVIDED "AS IS", WITHOUT WARRANTY OF ANY KIND, EXPRESS OR
 *  IMPLIED, INCLUDING BUT NOT LIMITED TO THE WARRANTIES OF MERCHANTABILITY,
 *  FITNESS FOR A PARTICULAR PURPOSE AND NONINFRINGEMENT. IN NO EVENT SHALL THE
 *  AUTHORS OR COPYRIGHT HOLDERS BE LIABLE FOR ANY CLAIM, DAMAGES OR OTHER
 *  LIABILITY, WHETHER IN AN ACTION OF CONTRACT, TORT OR OTHERWISE, ARISING
 *  FROM, OUT OF OR IN CONNECTION WITH THE SOFTWARE OR THE USE OR OTHER
 *  DEALINGS IN THE SOFTWARE. 
 *
 */

#include "edframe.h"

#include <wx/wx.h>
#include <wx/checkbox.h>
#include <wx/config.h>
#include <wx/html/htmlwin.h>
#include <wx/statline.h>
#include <wx/sizer.h>
#include <wx/filedlg.h>
#include <wx/datetime.h>
#include <wx/tokenzr.h>
#include <wx/xrc/xmlres.h>
#include <wx/settings.h>
#include <wx/button.h>
#include <wx/statusbr.h>
#include <wx/stdpaths.h>
#include <wx/splitter.h>
#include <wx/fontutil.h>
#include <wx/textfile.h>
#include <wx/wupdlock.h>
#include <wx/iconbndl.h>
#include <wx/dnd.h>
#include <wx/windowptr.h>

#ifdef __WXOSX__
#import <AppKit/NSDocumentController.h>
#include "osx_helpers.h"
#endif

#include <algorithm>
#include <map>
#include <fstream>

#include "catalog.h"
#include "concurrency.h"
#include "crowdin_gui.h"
#include "customcontrols.h"
#include "edapp.h"
#include "hidpi.h"
#include "propertiesdlg.h"
#include "prefsdlg.h"
#include "fileviewer.h"
#include "findframe.h"
#include "tm/transmem.h"
#include "language.h"
#include "progressinfo.h"
#include "commentdlg.h"
#include "main_toolbar.h"
#include "manager.h"
#include "pluralforms/pl_evaluate.h"
#include "attentionbar.h"
#include "errorbar.h"
#include "utility.h"
#include "languagectrl.h"
#include "welcomescreen.h"
#include "errors.h"
#include "sidebar.h"
#include "spellchecking.h"
#include "str_helpers.h"
#include "syntaxhighlighter.h"
#include "text_control.h"


// this should be high enough to not conflict with any wxNewId-allocated value,
PoeditFrame::PoeditFramesList PoeditFrame::ms_instances;

// but there's a check for this in the PoeditFrame ctor, too
const wxWindowID ID_POEDIT_FIRST = wxID_HIGHEST + 10000;
const unsigned   ID_POEDIT_STEP  = 1000;

const wxWindowID ID_POPUP_REFS   = ID_POEDIT_FIRST + 1*ID_POEDIT_STEP;
const wxWindowID ID_POPUP_DUMMY  = ID_POEDIT_FIRST + 3*ID_POEDIT_STEP;
const wxWindowID ID_BOOKMARK_GO  = ID_POEDIT_FIRST + 4*ID_POEDIT_STEP;
const wxWindowID ID_BOOKMARK_SET = ID_POEDIT_FIRST + 5*ID_POEDIT_STEP;

const wxWindowID ID_POEDIT_LAST  = ID_POEDIT_FIRST + 6*ID_POEDIT_STEP;

const wxWindowID ID_LIST = wxNewId();
const wxWindowID ID_TEXTORIG = wxNewId();
const wxWindowID ID_TEXTORIGPLURAL = wxNewId();
const wxWindowID ID_TEXTTRANS = wxNewId();


#ifdef __VISUALC__
// Disabling the useless and annoying MSVC++'s
// warning C4800: 'long' : forcing value to bool 'true' or 'false'
// (performance warning):
#pragma warning ( disable : 4800 )
#endif


// I don't like this global flag, but all PoeditFrame instances must share it
bool g_focusToText = false;

/*static*/ PoeditFrame *PoeditFrame::Find(const wxString& filename)
{
    wxFileName fn(filename);

    for (auto n: ms_instances)
    {
        if (wxFileName(n->GetFileName()) == fn)
            return n;
    }
    return NULL;
}

/*static*/ PoeditFrame *PoeditFrame::UnusedWindow(bool active)
{
    for (auto win: ms_instances)
    {
        if ((!active || win->IsActive()) && win->m_catalog == nullptr)
            return win;
    }
    return nullptr;
}

/*static*/ bool PoeditFrame::AnyWindowIsModified()
{
    for (PoeditFramesList::const_iterator n = ms_instances.begin();
         n != ms_instances.end(); ++n)
    {
        if ((*n)->IsModified())
            return true;
    }
    return false;
}

/*static*/ PoeditFrame *PoeditFrame::Create(const wxString& filename)
{
    PoeditFrame *f = PoeditFrame::Find(filename);
    if (f)
    {
        f->Raise();
    }
    else
    {
        // NB: duplicated in ReadCatalog()
        CatalogPtr cat = std::make_shared<Catalog>(filename);
        if (!cat->IsOk())
        {
            wxMessageDialog dlg
            (
                nullptr,
                _("The file cannot be opened."),
                _("Invalid file"),
                wxOK | wxICON_ERROR
            );
            dlg.SetExtendedMessage(
                _("The file may be either corrupted or in a format not recognized by Poedit.")
            );
            dlg.ShowModal();
            return nullptr;
        }

        f = new PoeditFrame();
        f->Show(true);
        f->ReadCatalog(cat);
    }

    f->Show(true);

    if (g_focusToText && f->m_textTrans)
        ((wxTextCtrl*)f->m_textTrans)->SetFocus();
    else if (f->m_list)
        f->m_list->SetFocus();

    return f;
}

/*static*/ PoeditFrame *PoeditFrame::CreateEmpty()
{
    PoeditFrame *f = new PoeditFrame;
    f->Show(true);

    return f;
}

/*static*/ PoeditFrame *PoeditFrame::CreateWelcome()
{
    PoeditFrame *f = new PoeditFrame;
    f->EnsureContentView(Content::Welcome);
    f->Show(true);

    return f;
}


<<<<<<< HEAD
// special handling of events in listctrl
class ListHandler : public wxEvtHandler
{
    public:
        ListHandler(PoeditFrame *frame) :
                 wxEvtHandler(), m_frame(frame) {}

    private:
        void OnSel(wxListEvent& event) { m_frame->OnListSel(event); }
        void OnRightClick(wxMouseEvent& event) { m_frame->OnListRightClick(event); }
        void OnFocus(wxFocusEvent& event) { m_frame->OnListFocus(event); }

        DECLARE_EVENT_TABLE()

        PoeditFrame *m_frame;
};

BEGIN_EVENT_TABLE(ListHandler, wxEvtHandler)
   EVT_LIST_ITEM_SELECTED  (ID_LIST, ListHandler::OnSel)
   EVT_RIGHT_DOWN          (          ListHandler::OnRightClick)
   EVT_SET_FOCUS           (          ListHandler::OnFocus)
END_EVENT_TABLE()

=======

class TransTextctrlHandler : public wxEvtHandler
{
    public:
        TransTextctrlHandler(PoeditFrame* frame) : m_frame(frame) {}

    private:
        void OnText(wxCommandEvent& event)
        {
            m_frame->UpdateFromTextCtrl();
            event.Skip();
        }

        PoeditFrame *m_frame;

        DECLARE_EVENT_TABLE()
};

BEGIN_EVENT_TABLE(TransTextctrlHandler, wxEvtHandler)
    EVT_TEXT(-1, TransTextctrlHandler::OnText)
END_EVENT_TABLE()


>>>>>>> 57f3eed0

BEGIN_EVENT_TABLE(PoeditFrame, wxFrame)
// OS X and GNOME apps should open new documents in a new window. On Windows,
// however, the usual thing to do is to open the new document in the already
// open window and replace the current document.
#ifdef __WXMSW__
   EVT_MENU           (wxID_NEW,                  PoeditFrame::OnNew)
   EVT_MENU           (XRCID("menu_new_from_pot"),PoeditFrame::OnNew)
   EVT_MENU           (wxID_OPEN,                 PoeditFrame::OnOpen)
  #ifdef HAVE_HTTP_CLIENT
   EVT_MENU           (XRCID("menu_open_crowdin"),PoeditFrame::OnOpenFromCrowdin)
  #endif
#endif // __WXMSW__
#ifndef __WXOSX__
   EVT_MENU_RANGE     (wxID_FILE1, wxID_FILE9,    PoeditFrame::OnOpenHist)
   EVT_MENU           (wxID_CLOSE,                PoeditFrame::OnCloseCmd)
#endif
   EVT_MENU           (wxID_SAVE,                 PoeditFrame::OnSave)
   EVT_MENU           (wxID_SAVEAS,               PoeditFrame::OnSaveAs)
   EVT_MENU           (XRCID("menu_compile_mo"),  PoeditFrame::OnCompileMO)
   EVT_MENU           (XRCID("menu_export"),      PoeditFrame::OnExport)
   EVT_MENU           (XRCID("menu_catproperties"), PoeditFrame::OnProperties)
   EVT_MENU           (XRCID("menu_update_from_src"), PoeditFrame::OnUpdateFromSources)
   EVT_MENU           (XRCID("menu_update_from_pot"),PoeditFrame::OnUpdateFromPOT)
  #ifdef HAVE_HTTP_CLIENT
   EVT_MENU           (XRCID("menu_update_from_crowdin"),PoeditFrame::OnUpdateFromCrowdin)
  #endif
   EVT_MENU           (XRCID("toolbar_update"),PoeditFrame::OnUpdateSmart)
   EVT_MENU           (XRCID("menu_validate"),    PoeditFrame::OnValidate)
   EVT_MENU           (XRCID("menu_purge_deleted"), PoeditFrame::OnPurgeDeleted)
   EVT_MENU           (XRCID("menu_fuzzy"),       PoeditFrame::OnFuzzyFlag)
   EVT_MENU           (XRCID("menu_ids"),         PoeditFrame::OnIDsFlag)
   EVT_MENU           (XRCID("sort_by_order"),    PoeditFrame::OnSortByFileOrder)
   EVT_MENU           (XRCID("sort_by_source"),    PoeditFrame::OnSortBySource)
   EVT_MENU           (XRCID("sort_by_translation"), PoeditFrame::OnSortByTranslation)
   EVT_MENU           (XRCID("sort_group_by_context"), PoeditFrame::OnSortGroupByContext)
   EVT_MENU           (XRCID("sort_untrans_first"), PoeditFrame::OnSortUntranslatedFirst)
   EVT_MENU           (XRCID("sort_errors_first"), PoeditFrame::OnSortErrorsFirst)
   EVT_MENU           (XRCID("show_sidebar"),      PoeditFrame::OnShowHideSidebar)
   EVT_UPDATE_UI      (XRCID("show_sidebar"),      PoeditFrame::OnUpdateShowHideSidebar)
   EVT_MENU           (XRCID("show_statusbar"),    PoeditFrame::OnShowHideStatusbar)
   EVT_UPDATE_UI      (XRCID("show_statusbar"),    PoeditFrame::OnUpdateShowHideStatusbar)
   EVT_MENU           (XRCID("menu_copy_from_src"), PoeditFrame::OnCopyFromSource)
   EVT_MENU           (XRCID("menu_copy_from_singular"), PoeditFrame::OnCopyFromSingular)
   EVT_MENU           (XRCID("menu_clear"),       PoeditFrame::OnClearTranslation)
   EVT_MENU           (XRCID("menu_references"),  PoeditFrame::OnReferencesMenu)
   EVT_MENU           (wxID_FIND,                 PoeditFrame::OnFind)
   EVT_MENU           (wxID_REPLACE,              PoeditFrame::OnFindAndReplace)
   EVT_MENU           (XRCID("menu_find_next"),   PoeditFrame::OnFindNext)
   EVT_MENU           (XRCID("menu_find_prev"),   PoeditFrame::OnFindPrev)
   EVT_MENU           (XRCID("menu_comment"),     PoeditFrame::OnEditComment)
   EVT_BUTTON         (XRCID("menu_comment"),     PoeditFrame::OnEditComment)
   EVT_MENU           (XRCID("go_done_and_next"),   PoeditFrame::OnDoneAndNext)
   EVT_MENU           (XRCID("go_prev"),            PoeditFrame::OnPrev)
   EVT_MENU           (XRCID("go_next"),            PoeditFrame::OnNext)
   EVT_MENU           (XRCID("go_prev_page"),       PoeditFrame::OnPrevPage)
   EVT_MENU           (XRCID("go_next_page"),       PoeditFrame::OnNextPage)
   EVT_MENU           (XRCID("go_prev_unfinished"), PoeditFrame::OnPrevUnfinished)
   EVT_MENU           (XRCID("go_next_unfinished"), PoeditFrame::OnNextUnfinished)
   EVT_MENU           (XRCID("go_prev_pluralform"), PoeditFrame::OnPrevPluralForm)
   EVT_MENU           (XRCID("go_next_pluralform"), PoeditFrame::OnNextPluralForm)
   EVT_MENU_RANGE     (ID_POPUP_REFS, ID_POPUP_REFS + 999, PoeditFrame::OnReference)
   EVT_COMMAND        (wxID_ANY, EVT_SUGGESTION_SELECTED, PoeditFrame::OnSuggestion)
   EVT_MENU           (XRCID("menu_auto_translate"), PoeditFrame::OnAutoTranslateAll)
   EVT_MENU_RANGE     (ID_BOOKMARK_GO, ID_BOOKMARK_GO + 9,
                       PoeditFrame::OnGoToBookmark)
   EVT_MENU_RANGE     (ID_BOOKMARK_SET, ID_BOOKMARK_SET + 9,
                       PoeditFrame::OnSetBookmark)
   EVT_CLOSE          (                PoeditFrame::OnCloseWindow)
   EVT_SIZE           (PoeditFrame::OnSize)

   // handling of selection:
   EVT_UPDATE_UI(XRCID("menu_references"), PoeditFrame::OnReferencesMenuUpdate)
   EVT_UPDATE_UI_RANGE(ID_BOOKMARK_SET, ID_BOOKMARK_SET + 9, PoeditFrame::OnSingleSelectionUpdate)

   EVT_UPDATE_UI(XRCID("go_done_and_next"),   PoeditFrame::OnSingleSelectionUpdate)
   EVT_UPDATE_UI(XRCID("go_prev"),            PoeditFrame::OnSingleSelectionUpdate)
   EVT_UPDATE_UI(XRCID("go_next"),            PoeditFrame::OnSingleSelectionUpdate)
   EVT_UPDATE_UI(XRCID("go_prev_page"),       PoeditFrame::OnSingleSelectionUpdate)
   EVT_UPDATE_UI(XRCID("go_next_page"),       PoeditFrame::OnSingleSelectionUpdate)
   EVT_UPDATE_UI(XRCID("go_prev_unfinished"), PoeditFrame::OnSingleSelectionUpdate)
   EVT_UPDATE_UI(XRCID("go_next_unfinished"), PoeditFrame::OnSingleSelectionUpdate)
   EVT_UPDATE_UI(XRCID("go_prev_pluralform"), PoeditFrame::OnSingleSelectionWithPluralsUpdate)
   EVT_UPDATE_UI(XRCID("go_next_pluralform"), PoeditFrame::OnSingleSelectionWithPluralsUpdate)

   EVT_UPDATE_UI(XRCID("menu_fuzzy"),         PoeditFrame::OnSelectionUpdateEditable)
   EVT_UPDATE_UI(XRCID("menu_clear"),         PoeditFrame::OnSelectionUpdateEditable)
   EVT_UPDATE_UI(XRCID("menu_copy_from_src"), PoeditFrame::OnSelectionUpdateEditable)
   EVT_UPDATE_UI(XRCID("menu_copy_from_singular"), PoeditFrame::OnSingleSelectionWithPluralsUpdate)
   EVT_UPDATE_UI(XRCID("menu_comment"),       PoeditFrame::OnEditCommentUpdate)

   // handling of open files:
   EVT_UPDATE_UI(wxID_SAVE,                   PoeditFrame::OnHasCatalogUpdate)
   EVT_UPDATE_UI(wxID_SAVEAS,                 PoeditFrame::OnHasCatalogUpdate)
   EVT_UPDATE_UI(XRCID("menu_statistics"),    PoeditFrame::OnHasCatalogUpdate)
   EVT_UPDATE_UI(XRCID("menu_validate"),      PoeditFrame::OnIsEditableUpdate)
   EVT_UPDATE_UI(XRCID("menu_update_from_src"), PoeditFrame::OnUpdateFromSourcesUpdate)
 #ifdef HAVE_HTTP_CLIENT
   EVT_UPDATE_UI(XRCID("menu_update_from_crowdin"), PoeditFrame::OnUpdateFromCrowdinUpdate)
 #endif
   EVT_UPDATE_UI(XRCID("menu_update_from_pot"), PoeditFrame::OnUpdateFromPOTUpdate)
   EVT_UPDATE_UI(XRCID("toolbar_update"), PoeditFrame::OnUpdateSmartUpdate)

   // handling of find/replace:
   EVT_UPDATE_UI(XRCID("menu_find_next"),   PoeditFrame::OnUpdateFind)
   EVT_UPDATE_UI(XRCID("menu_find_prev"),   PoeditFrame::OnUpdateFind)

#if defined(__WXMSW__) || defined(__WXGTK__)
   EVT_MENU(wxID_UNDO,      PoeditFrame::OnTextEditingCommand)
   EVT_MENU(wxID_REDO,      PoeditFrame::OnTextEditingCommand)
   EVT_MENU(wxID_CUT,       PoeditFrame::OnTextEditingCommand)
   EVT_MENU(wxID_COPY,      PoeditFrame::OnTextEditingCommand)
   EVT_MENU(wxID_PASTE,     PoeditFrame::OnTextEditingCommand)
   EVT_MENU(wxID_DELETE,    PoeditFrame::OnTextEditingCommand)
   EVT_MENU(wxID_SELECTALL, PoeditFrame::OnTextEditingCommand)
   EVT_UPDATE_UI(wxID_UNDO,      PoeditFrame::OnTextEditingCommandUpdate)
   EVT_UPDATE_UI(wxID_REDO,      PoeditFrame::OnTextEditingCommandUpdate)
   EVT_UPDATE_UI(wxID_CUT,       PoeditFrame::OnTextEditingCommandUpdate)
   EVT_UPDATE_UI(wxID_COPY,      PoeditFrame::OnTextEditingCommandUpdate)
   EVT_UPDATE_UI(wxID_PASTE,     PoeditFrame::OnTextEditingCommandUpdate)
   EVT_UPDATE_UI(wxID_DELETE,    PoeditFrame::OnTextEditingCommandUpdate)
   EVT_UPDATE_UI(wxID_SELECTALL, PoeditFrame::OnTextEditingCommandUpdate)
#endif
END_EVENT_TABLE()

#if 0
    // These translations are provided by wxWidgets. Force the strings here,
    // even though unused, because Poedit is translated into many more languages
    // than wx is.
    _("&Undo"),               _("Undo")
    _("&Redo"),               _("Redo")
    _("Cu&t"),                _("Cut")
    _("&Copy"),               _("Copy")
    _("&Paste"),              _("Paste")
    _("&Delete"),             _("Delete")
    _("Select &All"),         _("Select All")

    /// TRANSLATORS: Keyboard shortcut for display in Windows menus
    _("Ctrl+"),
    /// TRANSLATORS: Keyboard shortcut for display in Windows menus
    _("Alt+"),
    /// TRANSLATORS: Keyboard shortcut for display in Windows menus
    _("Shift+"),
    /// TRANSLATORS: Keyboard shortcut for display in Windows menus
    _("Enter"),
    /// TRANSLATORS: Keyboard shortcut for display in Windows menus
    _("Up"),
    /// TRANSLATORS: Keyboard shortcut for display in Windows menus
    _("Down"),

    /// TRANSLATORS: Keyboard shortcut, must correspond to translation of "Ctrl+"
    _("ctrl"),
    /// TRANSLATORS: Keyboard shortcut, must correspond to translation of "Alt+"
    _("alt"),
    /// TRANSLATORS: Keyboard shortcut, must correspond to translation of "Shift+"
    _("shift"),
#endif



class PoeditDropTarget : public wxFileDropTarget
{
public:
    PoeditDropTarget(PoeditFrame *win) : m_win(win) {}

    virtual bool OnDropFiles(wxCoord /*x*/, wxCoord /*y*/,
                             const wxArrayString& files)
    {
        if ( files.size() != 1 )
        {
            wxLogError(_("You can't drop more than one file on Poedit window."));
            return false;
        }

        wxFileName f(files[0]);

        auto ext = f.GetExt().Lower();
        if ( ext != "po" && ext != "pot" )
        {
            wxLogError(_("File '%s' is not a message catalog."),
                       f.GetFullPath().c_str());
            return false;
        }

        if ( !f.FileExists() )
        {
            wxLogError(_("File '%s' doesn't exist."), f.GetFullPath().c_str());
            return false;
        }

        m_win->OpenFile(f.GetFullPath());

        return true;
    }

private:
    PoeditFrame *m_win;
};


// Frame class:

PoeditFrame::PoeditFrame() :
    PoeditFrameBase(NULL, -1, _("Poedit"),
                    wxDefaultPosition, wxDefaultSize,
                    wxDEFAULT_FRAME_STYLE | wxNO_FULL_REPAINT_ON_RESIZE,
                    "mainwin"),
    m_contentType(Content::Invalid),
    m_contentView(nullptr),
    m_catalog(nullptr),
    m_fileExistsOnDisk(false),
    m_list(nullptr),
    m_modified(false),
    m_hasObsoleteItems(false),
    m_dontAutoclearFuzzyStatus(false),
    m_setSashPositionsWhenMaximized(false)
{
    m_list = nullptr;
    m_textTrans = nullptr;
    m_textOrig = nullptr;
    m_textOrigPlural = nullptr;
    m_splitter = nullptr;
    m_sidebarSplitter = nullptr;
    m_sidebar = nullptr;
    m_errorBar = nullptr;
    m_labelContext = m_labelPlural = m_labelSingular = nullptr;
    m_pluralNotebook = nullptr;

    // make sure that the [ID_POEDIT_FIRST,ID_POEDIT_LAST] range of IDs is not
    // used for anything else:
    wxASSERT_MSG( wxGetCurrentId() < ID_POEDIT_FIRST ||
                  wxGetCurrentId() > ID_POEDIT_LAST,
                  "detected ID values conflict!" );
    wxRegisterId(ID_POEDIT_LAST);

    wxConfigBase *cfg = wxConfig::Get();

    m_displayIDs = (bool)cfg->Read("display_lines", (long)false);
    g_focusToText = (bool)cfg->Read("focus_to_text", (long)false);

#if defined(__WXGTK__)
    wxIconBundle appicons;
    appicons.AddIcon(wxArtProvider::GetIcon("poedit", wxART_FRAME_ICON, wxSize(16,16)));
    appicons.AddIcon(wxArtProvider::GetIcon("poedit", wxART_FRAME_ICON, wxSize(32,32)));
    appicons.AddIcon(wxArtProvider::GetIcon("poedit", wxART_FRAME_ICON, wxSize(48,48)));
    SetIcons(appicons);
#elif defined(__WXMSW__)
    SetIcons(wxIconBundle(wxStandardPaths::Get().GetResourcesDir() + "\\Resources\\Poedit.ico"));
#endif

    // This is different from the default, because it's a bit smaller on OS X
    m_normalGuiFont = wxSystemSettings::GetFont(wxSYS_DEFAULT_GUI_FONT);
    m_boldGuiFont = m_normalGuiFont;
    m_boldGuiFont.SetWeight(wxFONTWEIGHT_BOLD);

    wxMenuBar *MenuBar = wxXmlResource::Get()->LoadMenuBar("mainmenu");
    if (MenuBar)
    {
#ifndef __WXOSX__
        m_menuForHistory = MenuBar->GetMenu(MenuBar->FindMenu(_("&File")));
        FileHistory().UseMenu(m_menuForHistory);
        FileHistory().AddFilesToMenu(m_menuForHistory);
#endif
        AddBookmarksMenu(MenuBar->GetMenu(MenuBar->FindMenu(_("&Go"))));
#ifdef __WXOSX__
        wxGetApp().TweakOSXMenuBar(MenuBar);
#endif
#ifndef HAVE_HTTP_CLIENT
        wxMenu *menu;
        wxMenuItem *item;
        item = MenuBar->FindItem(XRCID("menu_update_from_crowdin"), &menu);
        menu->Destroy(item);
        item = MenuBar->FindItem(XRCID("menu_open_crowdin"), &menu);
        menu->Destroy(item);
#endif
        SetMenuBar(MenuBar);
    }
    else
    {
        wxLogError("Cannot load main menu from resource, something must have went terribly wrong.");
        wxLog::FlushActive();
        return;
    }

    m_toolbar = MainToolbar::Create(this);

    GetMenuBar()->Check(XRCID("menu_ids"), m_displayIDs);

    if (wxConfigBase::Get()->ReadBool("/statusbar_shown", true))
        CreateStatusBar(1, wxST_SIZEGRIP);

    m_contentWrappingSizer = new wxBoxSizer(wxVERTICAL);
    SetSizer(m_contentWrappingSizer);

    m_attentionBar = new AttentionBar(this);
    m_contentWrappingSizer->Add(m_attentionBar, wxSizerFlags().Expand());

    SetAccelerators();

    wxSize defaultSize(PX(1100), PX(750));
    if (!wxRect(wxGetDisplaySize()).Contains(wxSize(PX(1400),PX(850))))
        defaultSize = wxSize(PX(980), PX(700));
    RestoreWindowState(this, defaultSize, WinState_Size | WinState_Pos);

    UpdateMenu();

    ms_instances.insert(this);

    SetDropTarget(new PoeditDropTarget(this));

#ifdef __WXOSX__
    NSWindow *wnd = (NSWindow*)GetWXWindow();
    [wnd setCollectionBehavior:NSWindowCollectionBehaviorFullScreenPrimary];
#endif
}


void PoeditFrame::EnsureContentView(Content type)
{
    if (m_contentType == type)
        return;

#ifdef __WXMSW__
    wxWindowUpdateLocker no_updates(this);
#endif

    if (m_contentView)
        DestroyContentView();

    switch (type)
    {
        case Content::Invalid:
            m_contentType = Content::Invalid;
            return; // nothing to do

        case Content::Welcome:
            m_contentView = CreateContentViewWelcome();
            break;

        case Content::Empty_PO:
            m_contentView = CreateContentViewEmptyPO();
            break;

        case Content::PO:
        case Content::POT:
            m_contentView = CreateContentViewPO(type);
            break;
    }

    m_contentType = type;
    m_contentWrappingSizer->Add(m_contentView, wxSizerFlags(1).Expand());
    Layout();
#ifdef __WXMSW__
    m_contentView->Show();
    Layout();
#endif
}

void PoeditFrame::EnsureAppropriateContentView()
{
    wxCHECK_RET( m_catalog, "must have catalog here" );

    if (m_catalog->empty())
    {
        EnsureContentView(Content::Empty_PO);
    }
    else
    {
        switch (m_catalog->GetFileType())
        {
            case Catalog::Type::PO:
                EnsureContentView(Content::PO);
                break;
            case Catalog::Type::POT:
                EnsureContentView(Content::POT);
                break;
        }
    }
}


wxWindow* PoeditFrame::CreateContentViewPO(Content type)
{
    auto main = new wxPanel(this, wxID_ANY);
    auto mainSizer = new wxBoxSizer(wxHORIZONTAL);
    main->SetSizer(mainSizer);

#ifdef __WXMSW__
    // don't create the window as shown, avoid flicker
    main->Hide();
#endif

    m_sidebarSplitter = new wxSplitterWindow(main, -1,
                                      wxDefaultPosition, wxDefaultSize,
                                      wxSP_NOBORDER | wxSP_LIVE_UPDATE);
    m_sidebarSplitter->Bind(wxEVT_SPLITTER_SASH_POS_CHANGING, &PoeditFrame::OnSidebarSplitterSashMoving, this);

    mainSizer->Add(m_sidebarSplitter, wxSizerFlags(1).Expand());

    m_splitter = new wxSplitterWindow(m_sidebarSplitter, -1,
                                      wxDefaultPosition, wxDefaultSize,
                                      wxSP_NOBORDER | wxSP_LIVE_UPDATE);
    m_splitter->Bind(wxEVT_SPLITTER_SASH_POS_CHANGING, &PoeditFrame::OnSplitterSashMoving, this);

    // make only the upper part grow when resizing
    m_splitter->SetSashGravity(1.0);

    m_list = new PoeditListCtrl(m_splitter, ID_LIST, m_displayIDs);

    m_bottomPanel = new wxPanel(m_splitter, wxID_ANY, wxDefaultPosition, wxDefaultSize, wxTAB_TRAVERSAL | wxNO_BORDER | wxFULL_REPAINT_ON_RESIZE);
#ifdef __WXMSW__
    m_bottomPanel->SetDoubleBuffered(true);
#endif

    wxStaticText *labelSource =
        new wxStaticText(m_bottomPanel, -1, _("Source text:"));
    labelSource->SetFont(m_boldGuiFont);

    m_labelContext = new wxStaticText(m_bottomPanel, -1, wxEmptyString);
    m_labelContext->SetFont(m_normalGuiFont);
#ifdef __WXOSX__
    m_labelContext->SetMinSize(wxSize(-1, m_labelContext->GetBestSize().y + 3));
#endif
    m_labelContext->Hide();

    m_labelSingular = new wxStaticText(m_bottomPanel, -1, _("Singular:"));
    m_labelSingular->SetFont(m_normalGuiFont);
    m_textOrig = new SourceTextCtrl(m_bottomPanel, ID_TEXTORIG);
    m_labelPlural = new wxStaticText(m_bottomPanel, -1, _("Plural:"));
    m_labelPlural->SetFont(m_normalGuiFont);
    m_textOrigPlural = new SourceTextCtrl(m_bottomPanel, ID_TEXTORIGPLURAL);

    auto *panelSizer = new wxBoxSizer(wxVERTICAL);

    wxFlexGridSizer *gridSizer = new wxFlexGridSizer(2);
    gridSizer->AddGrowableCol(1);
    gridSizer->AddGrowableRow(0);
    gridSizer->AddGrowableRow(1);
    gridSizer->Add(m_labelSingular, 0, wxALIGN_CENTER_VERTICAL | wxALL, 3);
    gridSizer->Add(m_textOrig, 1, wxEXPAND);
    gridSizer->Add(m_labelPlural, 0, wxALIGN_CENTER_VERTICAL | wxALL, 3);
    gridSizer->Add(m_textOrigPlural, 1, wxEXPAND);
    gridSizer->SetItemMinSize(m_textOrig, 1, 1);
    gridSizer->SetItemMinSize(m_textOrigPlural, 1, 1);

    panelSizer->Add(m_labelContext, 0, wxEXPAND | wxALL, 3);
    panelSizer->Add(labelSource, 0, wxEXPAND | wxALL, 3);
    panelSizer->Add(gridSizer, 1, wxEXPAND);

    if (type == Content::POT)
        CreateContentViewTemplateControls(m_bottomPanel, panelSizer);
    else
        CreateContentViewEditControls(m_bottomPanel, panelSizer);

    SetCustomFonts();

    m_bottomPanel->SetAutoLayout(true);
    m_bottomPanel->SetSizer(panelSizer);

    m_splitter->SetMinimumPaneSize(PX(200));
    m_sidebarSplitter->SetMinimumPaneSize(PX(200));

    m_list->Bind(wxEVT_DATAVIEW_SELECTION_CHANGED, &PoeditFrame::OnListSel, this);
    m_list->Bind(wxEVT_DATAVIEW_ITEM_CONTEXT_MENU, &PoeditFrame::OnListRightClick, this);
#ifdef wxHAS_GENERIC_DATAVIEWCTRL
    m_list->GetChildren()[0]->Bind(wxEVT_SET_FOCUS, &PoeditFrame::OnListFocus, this);
#else
    m_list->Bind(wxEVT_SET_FOCUS, &PoeditFrame::OnListFocus, this);
#endif

    auto suggestionsMenu = GetMenuBar()->FindItem(XRCID("menu_suggestions"))->GetSubMenu();
    m_sidebar = new Sidebar(m_sidebarSplitter, suggestionsMenu);
    m_sidebar->Bind(wxEVT_UPDATE_UI, &PoeditFrame::OnSingleSelectionUpdate, this);

    ShowPluralFormUI(false);
    UpdateMenu();

    switch ( m_list->sortOrder().by )
    {
        case SortOrder::By_FileOrder:
            GetMenuBar()->Check(XRCID("sort_by_order"), true);
            break;
        case SortOrder::By_Source:
            GetMenuBar()->Check(XRCID("sort_by_source"), true);
            break;
        case SortOrder::By_Translation:
            GetMenuBar()->Check(XRCID("sort_by_translation"), true);
            break;
    }
    GetMenuBar()->Check(XRCID("sort_group_by_context"), m_list->sortOrder().groupByContext);
    GetMenuBar()->Check(XRCID("sort_untrans_first"), m_list->sortOrder().untransFirst);
    GetMenuBar()->Check(XRCID("sort_errors_first"), m_list->sortOrder().errorsFirst);

    // Call splitter splitting later, when the window is laid out, otherwise
    // the sizes would get truncated immediately:
    CallAfter([=]{
        // This is a hack -- windows are not maximized immediately and so we can't
        // set correct sash position in ctor (unmaximized window may be too small
        // for sash position when maximized -- see bug #2120600)
        if ( wxConfigBase::Get()->Read(WindowStatePath(this) + "maximized", long(0)) )
            m_setSashPositionsWhenMaximized = true;

        if (wxConfigBase::Get()->ReadBool("/sidebar_shown", true))
        {
            auto split = GetSize().x * wxConfigBase::Get()->ReadDouble("/sidebar_splitter", 0.75);
            m_sidebarSplitter->SplitVertically(m_splitter, m_sidebar, split);
        }
        else
        {
            m_sidebar->Hide();
            m_sidebarSplitter->Initialize(m_splitter);
            Layout();
        }

        m_splitter->SplitHorizontally(m_list, m_bottomPanel, (int)wxConfigBase::Get()->ReadLong("/splitter", -PX(250)));

        if (m_sidebar)
            m_sidebar->SetUpperHeight(m_splitter->GetSashPosition());
    });

    return main;
}

void PoeditFrame::CreateContentViewEditControls(wxWindow *p, wxBoxSizer *panelSizer)
{
    p->Bind(wxEVT_UPDATE_UI, &PoeditFrame::OnSingleSelectionUpdate, this);

    wxStaticText *labelTrans = new wxStaticText(p, -1, _("Translation:"));
    labelTrans->SetFont(m_boldGuiFont);

    m_textTrans = new TranslationTextCtrl(p, ID_TEXTTRANS);
    m_textTrans->Bind(wxEVT_TEXT, [=](wxCommandEvent&){ UpdateFromTextCtrl(); });

    // in case of plurals form, this is the control for n=1:
    m_textTransSingularForm = nullptr;

    m_pluralNotebook = new wxNotebook(p, -1);

    m_errorBar = new ErrorBar(p);

    panelSizer->Add(labelTrans, 0, wxEXPAND | wxALL, 3);
    panelSizer->Add(m_textTrans, 1, wxEXPAND);
    panelSizer->Add(m_pluralNotebook, 1, wxEXPAND);
    panelSizer->Add(m_errorBar, 0, wxEXPAND | wxALL, 2);
}

void PoeditFrame::CreateContentViewTemplateControls(wxWindow *p, wxBoxSizer *panelSizer)
{
    auto win = new wxPanel(p, wxID_ANY);
    auto sizer = new wxBoxSizer(wxVERTICAL);

    auto explain = new wxStaticText(win, wxID_ANY, _(L"POT files are only templates and don’t contain any translations themselves.\nTo make a translation, create a new PO file based on the template."), wxDefaultPosition, wxDefaultSize, wxALIGN_CENTRE_HORIZONTAL);
#ifdef __WXOSX__
    explain->SetWindowVariant(wxWINDOW_VARIANT_SMALL);
#endif
    explain->SetForegroundColour(ExplanationLabel::GetTextColor().ChangeLightness(160));
    win->SetBackgroundColour(GetBackgroundColour().ChangeLightness(50));

    auto button = new wxButton(win, wxID_ANY, MSW_OR_OTHER(_("Create new translation"), _("Create New Translation")));
    button->Bind(wxEVT_BUTTON, [=](wxCommandEvent&)
    {
        wxWindowPtr<LanguageDialog> dlg(new LanguageDialog(this));
        dlg->ShowWindowModalThenDo([=](int retcode){
            if (retcode == wxID_OK)
                NewFromPOT(m_catalog->GetFileName(), dlg->GetLang());
        });
    });

    sizer->AddStretchSpacer();
    sizer->Add(explain, wxSizerFlags().Center().Border(wxLEFT|wxRIGHT, PX(100)));
    sizer->Add(button, wxSizerFlags().Center().Border(wxTOP|wxBOTTOM, PX(10)));
    sizer->AddStretchSpacer();

    win->SetSizerAndFit(sizer);

    panelSizer->Add(win, 1, wxEXPAND);
}


wxWindow* PoeditFrame::CreateContentViewWelcome()
{
    return new WelcomeScreenPanel(this);
}


wxWindow* PoeditFrame::CreateContentViewEmptyPO()
{
    return new EmptyPOScreenPanel(this);
}


void PoeditFrame::DestroyContentView()
{
    if (!m_contentView)
        return;

<<<<<<< HEAD
    if (m_list)
        m_list->PopEventHandler(true/*delete*/);
=======
    if (m_textTrans)
        m_textTrans->PopEventHandler(true/*delete*/);
    for (auto tp : m_textTransPlural)
    {
        tp->PopEventHandler(true/*delete*/);
    }
>>>>>>> 57f3eed0
    m_textTransPlural.clear();

    NotifyCatalogChanged(nullptr);

    if (m_splitter)
        wxConfigBase::Get()->Write("/splitter", (long)m_splitter->GetSashPosition());

    m_contentWrappingSizer->Detach(m_contentView);
    m_contentView->Destroy();
    m_contentView = nullptr;

    m_list = nullptr;
    m_labelContext = m_labelSingular = m_labelPlural = nullptr;
    m_textTrans = m_textTransSingularForm = nullptr;
    m_textOrig = nullptr;
    m_textOrigPlural = nullptr;
    m_errorBar = nullptr;
    m_splitter = nullptr;
    m_sidebarSplitter = nullptr;
    m_sidebar = nullptr;
    m_pluralNotebook = nullptr;

    if (m_findWindow)
    {
        m_findWindow->Destroy();
        m_findWindow.Release();
    }
}


PoeditFrame::~PoeditFrame()
{
    ms_instances.erase(this);

    DestroyContentView();

    wxConfigBase *cfg = wxConfig::Get();
    cfg->SetPath("/");

    cfg->Write("display_lines", m_displayIDs);

    SaveWindowState(this);

#ifndef __WXOSX__
    FileHistory().RemoveMenu(m_menuForHistory);
    FileHistory().Save(*cfg);
#endif

    // write all changes:
    cfg->Flush();

    m_catalog.reset();
    m_pendingHumanEditedItem.reset();

    // shutdown the spellchecker:
    InitSpellchecker();
}


void PoeditFrame::SetAccelerators()
{
    wxAcceleratorEntry entries[] = {
#ifdef __WXMSW__
        { wxACCEL_CTRL, WXK_F3,                 XRCID("menu_find_next") },
        { wxACCEL_CTRL | wxACCEL_SHIFT, WXK_F3, XRCID("menu_find_prev") },
#endif

        { wxACCEL_CTRL, WXK_PAGEUP,             XRCID("go_prev_page") },
        { wxACCEL_CTRL, WXK_NUMPAD_PAGEUP,      XRCID("go_prev_page") },
        { wxACCEL_CTRL, WXK_PAGEDOWN,           XRCID("go_next_page") },
        { wxACCEL_CTRL, WXK_NUMPAD_PAGEDOWN,    XRCID("go_next_page") },

        { wxACCEL_CTRL | wxACCEL_SHIFT, WXK_UP,             XRCID("go_prev_unfinished") },
        { wxACCEL_CTRL | wxACCEL_SHIFT, WXK_NUMPAD_UP,      XRCID("go_prev_unfinished") },
        { wxACCEL_CTRL | wxACCEL_SHIFT, WXK_DOWN,           XRCID("go_next_unfinished") },
        { wxACCEL_CTRL | wxACCEL_SHIFT, WXK_NUMPAD_DOWN,    XRCID("go_next_unfinished") },

        { wxACCEL_CTRL, WXK_UP,                 XRCID("go_prev") },
        { wxACCEL_CTRL, WXK_NUMPAD_UP,          XRCID("go_prev") },
        { wxACCEL_CTRL, WXK_DOWN,               XRCID("go_next") },
        { wxACCEL_CTRL, WXK_NUMPAD_DOWN,        XRCID("go_next") },

        { wxACCEL_CTRL, WXK_RETURN,             XRCID("go_done_and_next") },
        { wxACCEL_CTRL, WXK_NUMPAD_ENTER,       XRCID("go_done_and_next") }
    };

    wxAcceleratorTable accel(WXSIZEOF(entries), entries);
    SetAcceleratorTable(accel);
}


void PoeditFrame::InitSpellchecker()
{
    if (!IsSpellcheckingAvailable())
        return;

    if (!m_catalog || !m_textTrans)
        return;

    Language lang = m_catalog->GetLanguage();

    bool report_problem = false;
    bool enabled = m_catalog &&
                #ifndef __WXMSW__ // language choice is automatic, per-keyboard on Windows
                   lang.IsValid() &&
                #endif
                   wxConfig::Get()->Read("enable_spellchecking",
                                         (long)true);
    const bool enabledInitially = enabled;

#ifdef __WXOSX__
    if (enabled)
    {
        if ( !SetSpellcheckerLang(lang.LangAndCountry()) )
        {
            enabled = false;
            report_problem = true;
        }
    }
#endif

    if ( !InitTextCtrlSpellchecker(m_textTrans, enabled, lang) )
        report_problem = true;

    for (size_t i = 0; i < m_textTransPlural.size(); i++)
    {
        if ( !InitTextCtrlSpellchecker(m_textTransPlural[i], enabled, lang) )
            report_problem = true;
    }

#ifndef __WXMSW__ // language choice is automatic, per-keyboard on Windows, can't fail
    if ( enabledInitially && report_problem )
    {
        // Some languages don't have a reasonable spellchecking method or hunspell support:
        const bool notCapable = lang.Lang() == "zh" || lang.Lang() == "ja";
        if (!notCapable)
        {
            AttentionMessage msg
            (
                "missing-spell-dict",
                AttentionMessage::Warning,
                wxString::Format
                (
                    // TRANSLATORS: %s is language name in its basic form (as you
                    // would see e.g. in a list of supported languages). You may need
                    // to rephrase it, e.g. to an equivalent of "for language %s".
                    _(L"Spellchecking is disabled, because the dictionary for %s isn’t installed."),
                    lang.LanguageDisplayName()
                )
            );
            msg.AddAction(_("Install"), []{ ShowSpellcheckerHelp(); });
            msg.AddDontShowAgain();
            m_attentionBar->ShowMessage(msg);
        }
    }
#endif // !__WXMSW__
}


void PoeditFrame::UpdateTextLanguage()
{
    if (!m_catalog || !m_textTrans)
        return;

    InitSpellchecker();

    auto lang = m_catalog->GetLanguage();
    m_textTrans->SetLanguage(lang);
    for (auto tp : m_textTransPlural)
        tp->SetLanguage(lang);

    if (m_sidebar)
        m_sidebar->RefreshContent();
}


#ifndef __WXOSX__
void PoeditFrame::OnCloseCmd(wxCommandEvent&)
{
    Close();
}
#endif


void PoeditFrame::OpenFile(const wxString& filename)
{
    DoIfCanDiscardCurrentDoc([=]{
        DoOpenFile(filename);
    });
}


void PoeditFrame::DoOpenFile(const wxString& filename)
{
    ReadCatalog(filename);

    if (m_textTrans && m_list)
    {
        if (g_focusToText)
            m_textTrans->SetFocus();
        else
            m_list->SetFocus();
    }
}


bool PoeditFrame::NeedsToAskIfCanDiscardCurrentDoc() const
{
    return m_catalog && m_modified;
}

template<typename TFunctor>
void PoeditFrame::DoIfCanDiscardCurrentDoc(TFunctor completionHandler)
{
    if ( !NeedsToAskIfCanDiscardCurrentDoc() )
    {
        completionHandler();
        return;
    }

    wxWindowPtr<wxMessageDialog> dlg = CreateAskAboutSavingDialog();

    dlg->ShowWindowModalThenDo([this,dlg,completionHandler](int retval) {
        // hide the dialog asap, WriteCatalog() may show another modal sheet
        dlg->Hide();
#ifdef __WXOSX__
        // Hide() alone is not sufficient on OS X, we need to destroy dlg
        // shared_ptr and only then continue. Because this code is called
        // from event loop (and not this functions' caller) at an unspecified
        // time anyway, we can just as well defer it into the next idle time
        // iteration.
        CallAfter([this,retval,completionHandler]() {
#endif

        if (retval == wxID_YES)
        {
            auto doSaveFile = [=](const wxString& fn){
                WriteCatalog(fn, [=](bool saved){
                    if (saved)
                        completionHandler();
                });
            };
            if (!m_fileExistsOnDisk || GetFileName().empty())
                GetSaveAsFilenameThenDo(m_catalog, doSaveFile);
            else
                doSaveFile(GetFileName());
        }
        else if (retval == wxID_NO)
        {
            // call completion without saving the document
            completionHandler();
        }
        else if (retval == wxID_CANCEL)
        {
            // do not call -- not OK
        }

#ifdef __WXOSX__
        });
#endif
    });
}

wxWindowPtr<wxMessageDialog> PoeditFrame::CreateAskAboutSavingDialog()
{
    wxWindowPtr<wxMessageDialog> dlg(new wxMessageDialog
                    (
                        this,
                        _("Catalog modified. Do you want to save changes?"),
                        _("Save changes"),
                        wxYES_NO | wxCANCEL | wxICON_QUESTION
                    ));
    dlg->SetExtendedMessage(_("Your changes will be lost if you don't save them."));
    dlg->SetYesNoLabels
         (
            _("Save"),
        #ifdef __WXMSW__
            _("Don't save")
        #else
            _("Don't Save")
        #endif
         );
    return dlg;
}



void PoeditFrame::OnCloseWindow(wxCloseEvent& event)
{
    if (event.CanVeto() && NeedsToAskIfCanDiscardCurrentDoc())
    {
#ifdef __WXOSX__
        // Veto the event by default, then window-modally ask for permission.
        // If it turns out that the window can be closed, the completion handler
        // will do it:
        event.Veto();
        DoIfCanDiscardCurrentDoc([=]{
            Destroy();
        });
#else // !__WXOSX__
        // DoIfCanDiscardCurentDoc() doesn't have on-failure callback and
        // so we instead veto preemtively and then un-veto it. Note that this
        // only works because on non-OSX platforms the question dialog is
        // modal and the code below called immediately.
        event.Veto();
        DoIfCanDiscardCurrentDoc([=, &event]{
            event.Veto(false);
            Destroy();
        });
#endif
    }
    else // can't veto
    {
        Destroy();
    }
}


void PoeditFrame::OnOpen(wxCommandEvent&)
{
    DoIfCanDiscardCurrentDoc([=]{

        wxString path = wxPathOnly(GetFileName());
        if (path.empty())
            path = wxConfig::Get()->Read("last_file_path", wxEmptyString);

        wxString name = wxFileSelector(OSX_OR_OTHER("", _("Open catalog")),
                        path, wxEmptyString, wxEmptyString,
                        Catalog::GetAllTypesFileMask(),
                        wxFD_OPEN | wxFD_FILE_MUST_EXIST, this);

        if (!name.empty())
        {
            wxConfig::Get()->Write("last_file_path", wxPathOnly(name));

            DoOpenFile(name);
        }
    });
}


#ifdef HAVE_HTTP_CLIENT
void PoeditFrame::OnOpenFromCrowdin(wxCommandEvent&)
{
    DoIfCanDiscardCurrentDoc([=]{
        CrowdinOpenFile(this, [=](wxString name){
            DoOpenFile(name);
        });
    });
}
#endif


#ifndef __WXOSX__
void PoeditFrame::OnOpenHist(wxCommandEvent& event)
{
    wxString f(FileHistory().GetHistoryFile(event.GetId() - wxID_FILE1));
    if ( !wxFileExists(f) )
    {
        wxLogError(_("File '%s' doesn't exist."), f.c_str());
        return;
    }

    OpenFile(f);
}
#endif // !__WXOSX__


void PoeditFrame::OnSave(wxCommandEvent& event)
{
    try
    {
        if (!m_fileExistsOnDisk || GetFileName().empty())
            OnSaveAs(event);
        else
            WriteCatalog(GetFileName());
    }
    catch (Exception& e)
    {
        wxLogError("%s", e.What());
    }
}


static wxString SuggestFileName(const CatalogPtr& catalog)
{
    wxString name;
    if (catalog)
        name = catalog->GetLanguage().Code();

    if (name.empty())
        return "default";
    else
        return name;
}

template<typename F>
void PoeditFrame::GetSaveAsFilenameThenDo(const CatalogPtr& cat, F then)
{
    auto current = cat->GetFileName();
    wxString name(wxFileNameFromPath(current));
    wxString path(wxPathOnly(current));

    if (name.empty())
    {
        path = wxConfig::Get()->Read("last_file_path", wxEmptyString);
        name = SuggestFileName(cat) + ".po";
    }

    wxWindowPtr<wxFileDialog> dlg(
        new wxFileDialog(this,
                         OSX_OR_OTHER("", _("Save as...")),
                         path,
                         name,
                         m_catalog->GetFileMask(),
                         wxFD_SAVE | wxFD_OVERWRITE_PROMPT));

    dlg->ShowWindowModalThenDo([=](int retcode){
        if (retcode != wxID_OK)
            return;
        auto fn = dlg->GetPath();
        wxConfig::Get()->Write("last_file_path", wxPathOnly(name));
        then(fn);
    });
}

void PoeditFrame::DoSaveAs(const wxString& filename)
{
    if (filename.empty())
        return;

    WriteCatalog(filename);
}

void PoeditFrame::OnSaveAs(wxCommandEvent&)
{
    GetSaveAsFilenameThenDo(m_catalog, [=](const wxString& fn){
        DoSaveAs(fn);
    });
}

void PoeditFrame::OnCompileMO(wxCommandEvent&)
{
    auto fileName = GetFileName();
    wxString name;
    wxFileName::SplitPath(fileName, nullptr, &name, nullptr);

    if (name.empty())
    {
        name = SuggestFileName(m_catalog) + ".mo";
    }
    else
        name += ".mo";

    wxWindowPtr<wxFileDialog> dlg(
        new wxFileDialog(this,
                         OSX_OR_OTHER("", _("Compile to...")),
                         wxPathOnly(fileName),
                         name,
                         wxString::Format("%s (*.mo)|*.mo", _("Compiled Translation Files")),
                         wxFD_SAVE | wxFD_OVERWRITE_PROMPT));

    dlg->ShowWindowModalThenDo([=](int retcode){
        if (retcode != wxID_OK)
            return;

        wxBusyCursor bcur;
        auto fn = dlg->GetPath();
        wxConfig::Get()->Write("last_file_path", wxPathOnly(fn));
        int validation_errors = 0;
        Catalog::CompilationStatus compilation_status = Catalog::CompilationStatus::NotDone;
        m_catalog->CompileToMO(fn, validation_errors, compilation_status);

        if (validation_errors)
        {
            // Note: this may show window-modal window and because we may
            //       be called from such window too, run this in the next
            //       event loop iteration.
            CallAfter([=]{
                ReportValidationErrors(validation_errors, compilation_status, /*from_save=*/true, /*other_file_saved=*/false, []{});
            });
        }
    });
}

void PoeditFrame::OnExport(wxCommandEvent&)
{
    auto fileName = GetFileName();
    wxString name;
    wxFileName::SplitPath(fileName, nullptr, &name, nullptr);

    if (name.empty())
    {
        name = SuggestFileName(m_catalog) + ".html";
    }
    else
        name += ".html";

    wxWindowPtr<wxFileDialog> dlg(
        new wxFileDialog(this,
                         OSX_OR_OTHER("", _("Export as...")),
                         wxPathOnly(fileName),
                         name,
                         wxString::Format("%s (*.html)|*.html", _("HTML Files")),
                         wxFD_SAVE | wxFD_OVERWRITE_PROMPT));

    dlg->ShowWindowModalThenDo([=](int retcode){
        if (retcode != wxID_OK)
            return;
        auto fn = dlg->GetPath();
        wxConfig::Get()->Write("last_file_path", wxPathOnly(fn));
        ExportCatalog(fn);
    });
}

bool PoeditFrame::ExportCatalog(const wxString& filename)
{
    wxBusyCursor bcur;

    TempOutputFileFor tempfile(filename);
    std::ofstream f;
    f.open(tempfile.FileName().fn_str());
    m_catalog->ExportToHTML(f);
    f.close();
    if (!tempfile.Commit())
    {
        wxLogError(_("Couldn't save file %s."), filename);
        return false;
    }
    return true;
}



void PoeditFrame::OnNew(wxCommandEvent& event)
{
    DoIfCanDiscardCurrentDoc([=]{
        bool isFromPOT = event.GetId() == XRCID("menu_new_from_pot");
        if (isFromPOT)
            NewFromPOT();
        else
            NewFromScratch();
    });
}


void PoeditFrame::NewFromPOT()
{
    wxString path = wxPathOnly(GetFileName());
    if (path.empty())
        path = wxConfig::Get()->Read("last_file_path", wxEmptyString);
    wxString pot_file =
        wxFileSelector(_("Open catalog template"),
             path, wxEmptyString, wxEmptyString,
             Catalog::GetTypesFileMask({Catalog::Type::POT, Catalog::Type::PO}),
             wxFD_OPEN | wxFD_FILE_MUST_EXIST, this);
    if (!pot_file.empty())
    {
        wxConfig::Get()->Write("last_file_path", wxPathOnly(pot_file));
        NewFromPOT(pot_file);
    }
}

void PoeditFrame::NewFromPOT(const wxString& pot_file, Language language)
{
    UpdateResultReason reason;
    CatalogPtr catalog = std::make_shared<Catalog>();
    if (!catalog->UpdateFromPOT(pot_file,
                                /*summary=*/false,
                                reason,
                                /*replace_header=*/true))
    {
        return;
    }

    m_catalog = catalog;
    m_pendingHumanEditedItem.reset();

    m_fileExistsOnDisk = false;
    m_modified = true;

    EnsureAppropriateContentView();
    NotifyCatalogChanged(m_catalog);

    UpdateTitle();
    UpdateMenu();
    UpdateStatusBar();
    UpdateTextLanguage();

    auto setLanguageFunc = [=](Language lang)
    {
        if (lang.IsValid())
        {
            catalog->SetLanguage(lang);

            // Derive save location for the file from the location of the POT
            // file (same directory, language-based name). This doesn't always
            // work, e.g. WordPress plugins use different naming, so don't actually
            // save the file just yet and let the user confirm the location when saving.
            wxFileName pot_fn(pot_file);
            pot_fn.SetFullName(lang.Code() + ".po");
            m_catalog->SetFileName(pot_fn.GetFullPath());
        }
        else
        {
            // default to English style plural
            if (catalog->HasPluralItems())
                catalog->Header().SetHeaderNotEmpty("Plural-Forms", "nplurals=2; plural=(n != 1);");
        }

        RecreatePluralTextCtrls();
        UpdateTitle();
        UpdateMenu();
        UpdateStatusBar();
        UpdateTextLanguage();
        NotifyCatalogChanged(m_catalog); // refresh language column
    };

    if (language.IsValid())
    {
        setLanguageFunc(language);
    }
    else
    {
        // Choose the language:
        wxWindowPtr<LanguageDialog> dlg(new LanguageDialog(this));

        dlg->ShowWindowModalThenDo([=](int retcode){
            if (retcode == wxID_OK)
                setLanguageFunc(dlg->GetLang());
            else
                setLanguageFunc(Language());
        });
    }
}


void PoeditFrame::NewFromScratch()
{
    CatalogPtr catalog = std::make_shared<Catalog>();
    catalog->CreateNewHeader();

    m_catalog = catalog;
    m_pendingHumanEditedItem.reset();

    m_fileExistsOnDisk = false;
    m_modified = true;

    EnsureContentView(Content::Empty_PO);

    UpdateTitle();
    UpdateMenu();
    UpdateStatusBar();

    // Choose the language:
    wxWindowPtr<LanguageDialog> dlg(new LanguageDialog(this));

    dlg->ShowWindowModalThenDo([=](int retcode){
        if (retcode == wxID_OK)
        {
            catalog->SetLanguage(dlg->GetLang());
        }
    });
}


void PoeditFrame::OnProperties(wxCommandEvent&)
{
    EditCatalogProperties();
}

void PoeditFrame::EditCatalogProperties()
{
    wxWindowPtr<PropertiesDialog> dlg(new PropertiesDialog(this, m_catalog, m_fileExistsOnDisk));

    const Language prevLang = m_catalog->GetLanguage();
    dlg->TransferTo(m_catalog);
    dlg->ShowWindowModalThenDo([=](int retcode){
        if (retcode == wxID_OK)
        {
            dlg->TransferFrom(m_catalog);
            m_modified = true;
            RecreatePluralTextCtrls();
            UpdateTitle();
            UpdateMenu();
            if (prevLang != m_catalog->GetLanguage())
            {
                UpdateTextLanguage();
                // trigger resorting and language header update:
                NotifyCatalogChanged(m_catalog);
            }
        }
    });
}

void PoeditFrame::EditCatalogPropertiesAndUpdateFromSources()
{
    // TODO: share code with EditCatalogProperties()

    wxWindowPtr<PropertiesDialog> dlg(new PropertiesDialog(this, m_catalog, m_fileExistsOnDisk, 1));

    const Language prevLang = m_catalog->GetLanguage();
    dlg->TransferTo(m_catalog);
    dlg->ShowWindowModalThenDo([=](int retcode){
        if (retcode == wxID_OK)
        {
            dlg->TransferFrom(m_catalog);
            m_modified = true;
            if (m_list)
                RecreatePluralTextCtrls();
            UpdateTitle();
            UpdateMenu();
            if (prevLang != m_catalog->GetLanguage())
            {
                UpdateTextLanguage();
                // trigger resorting and language header update:
                NotifyCatalogChanged(m_catalog);
            }

            if (!m_catalog->Header().SearchPaths.empty())
            {
                EnsureAppropriateContentView();
                UpdateCatalog();
            }
        }
    });
}


void PoeditFrame::UpdateAfterPreferencesChange()
{
    g_focusToText = (bool)wxConfig::Get()->Read("focus_to_text",
                                                 (long)false);

    if (m_list)
    {
        SetCustomFonts();
        m_list->Refresh(); // if font changed
        UpdateTextLanguage();
    }
}

/*static*/ void PoeditFrame::UpdateAllAfterPreferencesChange()
{
    for (PoeditFramesList::const_iterator n = ms_instances.begin();
         n != ms_instances.end(); ++n)
    {
        (*n)->UpdateAfterPreferencesChange();
    }
}


bool PoeditFrame::UpdateCatalog(const wxString& pot_file)
{
    // This ensures that the list control won't be redrawn during Update()
    // call when a dialog box is hidden; another alternative would be to call
    // m_list->CatalogChanged(NULL) here
    std::unique_ptr<wxWindowUpdateLocker> locker;
    if (m_list)
        locker.reset(new wxWindowUpdateLocker(m_list));


    UpdateResultReason reason = UpdateResultReason::Unspecified;
    bool succ;

    if (pot_file.empty())
    {
        if (m_catalog->HasSourcesAvailable())
        {
            ProgressInfo progress(this, _("Updating catalog"));
            succ = m_catalog->Update(&progress, true, reason);
            locker.reset();
            EnsureAppropriateContentView();
            NotifyCatalogChanged(m_catalog);
        }
        else
        {
            reason = UpdateResultReason::NoSourcesFound;
            succ = false;
        }
    }
    else
    {
        succ = m_catalog->UpdateFromPOT(pot_file, true, reason);
        locker.reset();
        EnsureAppropriateContentView();
        NotifyCatalogChanged(m_catalog);
    }

    m_modified = succ || m_modified;
    UpdateStatusBar();

    if (!succ)
    {
        switch (reason)
        {
            case UpdateResultReason::NoSourcesFound:
            {
                wxWindowPtr<wxMessageDialog> dlg(new wxMessageDialog
                    (
                        this,
                        _("Source code not available."),
                        _("Updating failed"),
                        wxOK | wxICON_ERROR
                    ));
                dlg->SetExtendedMessage(_(L"Translations couldn’t be updated from the source code, because no code was found in the location specified in the catalog’s Properties."));
                dlg->ShowWindowModalThenDo([dlg](int){});
                break;
            }
            case UpdateResultReason::Unspecified:
            {
                wxLogWarning(_("Entries in the catalog are probably incorrect."));
                wxLogError(
                   _("Updating the catalog failed. Click on 'Details >>' for details."));
                break;
            }
            case UpdateResultReason::CancelledByUser:
                break;
        }
    }

    return succ;
}

void PoeditFrame::OnUpdateFromSources(wxCommandEvent&)
{
    DoIfCanDiscardCurrentDoc([=]{
        try
        {
            if (UpdateCatalog())
            {
                if (wxConfig::Get()->ReadBool("use_tm", true) &&
                    wxConfig::Get()->ReadBool("use_tm_when_updating", false))
                {
                    AutoTranslateCatalog(nullptr, AutoTranslate_OnlyGoodQuality);
                }
            }
        }
        catch (...)
        {
            wxLogError("%s", DescribeCurrentException());
        }

        RefreshControls();
    });
}

void PoeditFrame::OnUpdateFromSourcesUpdate(wxUpdateUIEvent& event)
{
    event.Enable(m_catalog &&
                 !m_catalog->IsFromCrowdin() &&
                 m_catalog->HasSourcesConfigured());
}

void PoeditFrame::OnUpdateFromPOT(wxCommandEvent&)
{
    DoIfCanDiscardCurrentDoc([=]{
        wxString path = wxPathOnly(GetFileName());
        if (path.empty())
            path = wxConfig::Get()->Read("last_file_path", wxEmptyString);

        wxWindowPtr<wxFileDialog> dlg(
            new wxFileDialog(this,
                             _("Open catalog template"),
                             path,
                             wxEmptyString,
                             Catalog::GetTypesFileMask({Catalog::Type::POT, Catalog::Type::PO}),
                             wxFD_OPEN | wxFD_FILE_MUST_EXIST));

        dlg->ShowWindowModalThenDo([=](int retcode){
            if (retcode != wxID_OK)
                return;
            auto pot_file = dlg->GetPath();
            wxConfig::Get()->Write("last_file_path", wxPathOnly(pot_file));
            try
            {
                if (UpdateCatalog(pot_file))
                {
                    if (wxConfig::Get()->ReadBool("use_tm", true) &&
                        wxConfig::Get()->ReadBool("use_tm_when_updating", false))
                    {
                        AutoTranslateCatalog(nullptr, AutoTranslate_OnlyGoodQuality);
                    }
                }
            }
            catch (...)
            {
                wxLogError("%s", DescribeCurrentException());
            }
        });

        RefreshControls();
    });
}

void PoeditFrame::OnUpdateFromPOTUpdate(wxUpdateUIEvent& event)
{
    if (!m_catalog || m_catalog->GetFileType() != Catalog::Type::PO)
        event.Enable(false);
    else
        OnHasCatalogUpdate(event);
}

#ifdef HAVE_HTTP_CLIENT
void PoeditFrame::OnUpdateFromCrowdin(wxCommandEvent&)
{
    DoIfCanDiscardCurrentDoc([=]{
        CrowdinSyncFile(this, m_catalog, [=](std::shared_ptr<Catalog> cat){
            m_catalog = cat;
            EnsureAppropriateContentView();
            NotifyCatalogChanged(m_catalog);
            RefreshControls();
        });
    });
}

void PoeditFrame::OnUpdateFromCrowdinUpdate(wxUpdateUIEvent& event)
{
    event.Enable(m_catalog && m_catalog->IsFromCrowdin() &&
                 m_catalog->HasCapability(Catalog::Cap::Translations));
}
#endif

void PoeditFrame::OnUpdateSmart(wxCommandEvent& event)
{
    if (!m_catalog)
        return;
#ifdef HAVE_HTTP_CLIENT
    if (m_catalog->IsFromCrowdin())
        OnUpdateFromCrowdin(event);
    else
#endif
        OnUpdateFromSources(event);
}

void PoeditFrame::OnUpdateSmartUpdate(wxUpdateUIEvent& event)
{
    event.Enable(false);
    if (m_catalog)
    {
#ifdef HAVE_HTTP_CLIENT
       if (m_catalog->IsFromCrowdin())
            OnUpdateFromCrowdinUpdate(event);
        else
#endif
            OnUpdateFromSourcesUpdate(event);
    }
}


void PoeditFrame::OnValidate(wxCommandEvent&)
{
    try
    {
        wxBusyCursor bcur;
        ReportValidationErrors(m_catalog->Validate(),
                               /*mo_compilation_failed=*/Catalog::CompilationStatus::NotDone,
                               /*from_save=*/false, /*other_file_saved=*/false, []{});
    }
    catch (Exception& e)
    {
        wxLogError("%s", e.What());
    }
}


template<typename TFunctor>
void PoeditFrame::ReportValidationErrors(int errors,
                                         Catalog::CompilationStatus mo_compilation_status,
                                         bool from_save, bool other_file_saved,
                                         TFunctor completionHandler)
{
    wxWindowPtr<wxMessageDialog> dlg;

    if ( errors )
    {
        if (m_list && m_catalog->GetCount())
            m_list->RefreshAllItems();
        RefreshControls();

        dlg.reset(new wxMessageDialog
        (
            this,
            wxString::Format
            (
                wxPLURAL("%d issue with the translation found.",
                         "%d issues with the translation found.",
                         errors),
                errors
            ),
            _("Validation results"),
            wxOK | wxICON_ERROR
        ));
        wxString details = _("Entries with errors were marked in red in the list. Details of the error will be shown when you select such an entry.");
        if ( from_save )
        {
            details += "\n\n";
            if (other_file_saved)
            {
                switch ( mo_compilation_status )
                {
                    case Catalog::CompilationStatus::NotDone:
                        details += _("The file was saved safely.");
                        break;
                    case Catalog::CompilationStatus::Success:
                        details += _("The file was saved safely and compiled into the MO format, but it will probably not work correctly.");
                        break;
                    case Catalog::CompilationStatus::Error:
                        details += _("The file was saved safely, but it cannot be compiled into the MO format and used.");
                        break;
                }
            }
            else // saving only the MO file
            {
                switch ( mo_compilation_status )
                {
                    case Catalog::CompilationStatus::Success:
                        details += _("The file was compiled into the MO format, but it will probably not work correctly.");
                        break;
                    case Catalog::CompilationStatus::NotDone:
                    case Catalog::CompilationStatus::Error:
                        details += _("The file cannot be compiled into the MO format and used.");
                        break;
                }
            }
        }
        dlg->SetExtendedMessage(details);
    }
    else
    {
        wxASSERT( !from_save );

        dlg.reset(new wxMessageDialog
        (
            this,
            _("No problems with the translation found."),
            _("Validation results"),
            wxOK | wxICON_INFORMATION
        ));

        wxString details;
        int unfinished = 0;
        m_catalog->GetStatistics(nullptr, nullptr, nullptr, nullptr, &unfinished);
        if (unfinished)
        {
            details = wxString::Format(wxPLURAL("The translation is ready for use, but %d entry is not translated yet.",
                                                "The translation is ready for use, but %d entries are not translated yet.", unfinished), unfinished);
        }
        else
        {
            details = _("The translation is ready for use.");
        }
        dlg->SetExtendedMessage(details);
    }

    dlg->ShowWindowModalThenDo([dlg,completionHandler](int){
        completionHandler();
    });
}


void PoeditFrame::OnListSel(wxDataViewEvent& event)
{
    wxWindow *focus = wxWindow::FindFocus();
    bool hasFocus = (focus == m_textTrans) ||
                    (focus && focus->GetParent() == m_pluralNotebook);

    event.Skip();

    if (m_pendingHumanEditedItem)
    {
        OnNewTranslationEntered(m_pendingHumanEditedItem);
        m_pendingHumanEditedItem.reset();
    }

    UpdateToTextCtrl(ItemChanged);

    if (m_sidebar && m_list)
    {
        if (m_list->HasMultipleSelection())
            m_sidebar->SetMultipleSelection();
        else
            m_sidebar->SetSelectedItem(m_catalog, GetCurrentItem()); // may be nullptr
    }

    if (hasFocus && m_textTrans)
    {
        if (m_textTrans->IsShown())
            m_textTrans->SetFocus();
        else if (!m_textTransPlural.empty())
            m_textTransPlural[0]->SetFocus();
    }

    auto references = FileViewer::GetIfExists();
    if (references)
        references->ShowReferences(m_catalog, GetCurrentItem(), 0);
}



void PoeditFrame::OnReferencesMenu(wxCommandEvent&)
{
    auto entry = GetCurrentItem();
    if ( !entry )
        return;
    ShowReference(0);
}

void PoeditFrame::OnReferencesMenuUpdate(wxUpdateUIEvent& event)
{
    OnSingleSelectionUpdate(event);
    if (event.GetEnabled())
    {
        auto item = GetCurrentItem();
        event.Enable(item && !item->GetReferences().empty());
    }
}

void PoeditFrame::OnReference(wxCommandEvent& event)
{
    ShowReference(event.GetId() - ID_POPUP_REFS);
}



void PoeditFrame::ShowReference(int num)
{
    auto entry = GetCurrentItem();
    if (!entry)
        return;
    FileViewer::GetAndActivate()->ShowReferences(m_catalog, entry, num);
}



void PoeditFrame::OnFuzzyFlag(wxCommandEvent& event)
{
    bool setFuzzy = false;

    auto source = event.GetEventObject();
    if (source && dynamic_cast<wxMenu*>(source))
    {
        setFuzzy = GetMenuBar()->IsChecked(XRCID("menu_fuzzy"));
        m_toolbar->SetFuzzy(setFuzzy);
    }
    else
    {
        setFuzzy = m_toolbar->IsFuzzy();
        GetMenuBar()->Check(XRCID("menu_fuzzy"), setFuzzy);
    }

    bool modified = false;

    m_list->ForSelectedCatalogItemsDo([=,&modified](CatalogItem& item){
        if (item.IsFuzzy() != setFuzzy)
        {
            item.SetFuzzy(setFuzzy);
            item.SetModified(true);
            modified = true;
        }
    });

    if (modified && !IsModified())
    {
        m_modified = true;
        UpdateTitle();
    }
    UpdateStatusBar();

    UpdateToTextCtrl(UndoableEdit);

    if (m_list->HasSingleSelection())
    {
        // The user explicitly changed fuzzy status (e.g. to on). Normally, if the
        // user edits an entry, it's fuzzy flag is cleared, but if the user sets
        // fuzzy on to indicate the translation is problematic and then continues
        // editing the entry, we do not want to annoy him by changing fuzzy back on
        // every keystroke.
        m_dontAutoclearFuzzyStatus = true;
    }
}



void PoeditFrame::OnIDsFlag(wxCommandEvent&)
{
    m_displayIDs = GetMenuBar()->IsChecked(XRCID("menu_ids"));
    m_list->SetDisplayLines(m_displayIDs);
}

void PoeditFrame::OnCopyFromSingular(wxCommandEvent&)
{
    auto current = dynamic_cast<TranslationTextCtrl*>(wxWindow::FindFocus());
    if (!current || !m_textTransSingularForm)
        return;

    current->SetPlainTextUserWritten(m_textTransSingularForm->GetPlainText());
}

void PoeditFrame::OnCopyFromSource(wxCommandEvent&)
{
    bool modified = false;

    m_list->ForSelectedCatalogItemsDo([&modified](CatalogItem& item){
        item.SetTranslationFromSource();
        if (item.IsModified())
            modified = true;
    });

    if (modified && !IsModified())
    {
        m_modified = true;
        UpdateTitle();
    }
    UpdateStatusBar();

    UpdateToTextCtrl(UndoableEdit);
}

void PoeditFrame::OnClearTranslation(wxCommandEvent&)
{
    bool modified = false;

    m_list->ForSelectedCatalogItemsDo([&modified](CatalogItem& item){
        item.ClearTranslation();
        if (item.IsModified())
            modified = true;
    });

    if (modified && !IsModified())
    {
        m_modified = true;
        UpdateTitle();
    }
    UpdateStatusBar();

    UpdateToTextCtrl(UndoableEdit);
}


void PoeditFrame::OnFind(wxCommandEvent&)
{
    if (!m_findWindow)
        m_findWindow = new FindFrame(this, m_list, m_catalog, m_textOrig, m_textTrans, m_pluralNotebook);

    m_findWindow->ShowForFind();
}

void PoeditFrame::OnFindAndReplace(wxCommandEvent&)
{
    if (!m_findWindow)
        m_findWindow = new FindFrame(this, m_list, m_catalog, m_textOrig, m_textTrans, m_pluralNotebook);

    m_findWindow->ShowForReplace();
}

void PoeditFrame::OnFindNext(wxCommandEvent&)
{
    if (m_findWindow)
        m_findWindow->FindNext();
}

void PoeditFrame::OnFindPrev(wxCommandEvent&)
{
    if (m_findWindow)
        m_findWindow->FindPrev();
}

void PoeditFrame::OnUpdateFind(wxUpdateUIEvent& e)
{
    e.Enable(m_catalog && !m_catalog->empty() &&
             m_findWindow && m_findWindow->HasText());
}

CatalogItemPtr PoeditFrame::GetCurrentItem() const
{
    if ( !m_catalog || !m_list )
        return nullptr;
    return m_list->GetCurrentCatalogItem();
}


namespace
{

// does some basic processing of user input, e.g. to remove trailing \n
wxString PreprocessEnteredTextForItem(CatalogItemPtr item, wxString t)
{
    auto& orig = item->GetString();

    if (!t.empty() && !orig.empty())
    {
        if (orig.Last() == '\n' && t.Last() != '\n')
            t.append(1, '\n');
        else if (orig.Last() != '\n' && t.Last() == '\n')
            t.RemoveLast();
    }

    return t;
}

} // anonymous namespace

void PoeditFrame::UpdateFromTextCtrl()
{
    if (!m_list || !m_list->HasSingleSelection())
        return;

    auto entry = GetCurrentItem();
    if ( !entry )
        return;

    wxString key = entry->GetString();
    bool newfuzzy = m_toolbar->IsFuzzy();

    const bool oldIsTranslated = entry->IsTranslated();
    bool allTranslated = true; // will be updated later
    bool anyTransChanged = false; // ditto

    if (entry->HasPlural())
    {
        wxArrayString str;
        for (unsigned i = 0; i < m_textTransPlural.size(); i++)
        {
            auto val = PreprocessEnteredTextForItem(entry, m_textTransPlural[i]->GetPlainText());
            str.Add(val);
            if ( val.empty() )
                allTranslated = false;
        }

        if ( str != entry->GetTranslations() )
        {
            anyTransChanged = true;
            entry->SetTranslations(str);
        }
    }
    else
    {
        auto newval = PreprocessEnteredTextForItem(entry, m_textTrans->GetPlainText());

        if ( newval.empty() )
            allTranslated = false;

        if ( newval != entry->GetTranslation() )
        {
            anyTransChanged = true;
            entry->SetTranslation(newval);
        }
    }

    if (entry->IsFuzzy() == newfuzzy && !anyTransChanged)
    {
        return; // not even fuzzy status changed, so return
    }

    // did something affecting statistics change?
    bool statisticsChanged = false;

    if (newfuzzy == entry->IsFuzzy() && !m_dontAutoclearFuzzyStatus)
        newfuzzy = false;

    m_toolbar->SetFuzzy(newfuzzy);
    GetMenuBar()->Check(XRCID("menu_fuzzy"), newfuzzy);

    if ( entry->IsFuzzy() != newfuzzy )
    {
        entry->SetFuzzy(newfuzzy);
        statisticsChanged = true;
    }
    if ( oldIsTranslated != allTranslated )
    {
        entry->SetTranslated(allTranslated);
        statisticsChanged = true;
    }
    entry->SetModified(true);
    entry->SetAutomatic(false);

    m_pendingHumanEditedItem = entry;

    m_list->RefreshSelectedItems();

    if ( statisticsChanged )
    {
        UpdateStatusBar();
    }
    // else: no point in recomputing stats

    if ( !IsModified() )
    {
        m_modified = true;
        UpdateTitle();
    }
}


void PoeditFrame::OnNewTranslationEntered(const CatalogItemPtr& item)
{
    if (item->IsFuzzy() || !item->IsTranslated())
        return;

    if (wxConfig::Get()->ReadBool("use_tm", true))
    {
        auto srclang = m_catalog->GetSourceLanguage();
        auto lang = m_catalog->GetLanguage();
        dispatch::async([=](){
            try
            {
                auto tm = TranslationMemory::Get().GetWriter();
                tm->Insert(srclang, lang, item);
                // Note: do *not* call tm->Commit() here, because Lucene commit is
                // expensive. Instead, wait until the file is saved with committing
                // the changes. This way TM updates are available immediately for use
                // in further translations within the file, but per-item updates
                // remain inexpensive.
            }
            catch (const Exception&)
            {
                // ignore failures here, they'll become apparent when saving the file
            }
        });
    }
}


namespace
{

struct EventHandlerDisabler
{
    EventHandlerDisabler(wxEvtHandler *h) : m_hnd(h)
        { m_hnd->SetEvtHandlerEnabled(false); }
    ~EventHandlerDisabler()
        { m_hnd->SetEvtHandlerEnabled(true); }

    wxEvtHandler *m_hnd;
};

void SetTranslationValue(TranslationTextCtrl *txt, const wxString& value, int flags)
{
    // disable EVT_TEXT forwarding -- the event is generated by
    // programmatic changes to text controls' content and we *don't*
    // want UpdateFromTextCtrl() to be called from here
    EventHandlerDisabler disabler(txt->GetEventHandler());

    if (flags & PoeditFrame::UndoableEdit)
        txt->SetPlainTextUserWritten(value);
    else
        txt->SetPlainText(value);
}

} // anonymous namespace

void PoeditFrame::UpdateToTextCtrl(int flags)
{
    m_pendingHumanEditedItem.reset();
    auto entry = GetCurrentItem();
    if ( !entry )
        return;

    m_textOrig->SetPlainText(entry->GetString());

    if (entry->HasPlural())
    {
        m_textOrigPlural->SetPlainText(entry->GetPluralString());

        unsigned formsCnt = (unsigned)m_textTransPlural.size();
        for (unsigned j = 0; j < formsCnt; j++)
            SetTranslationValue(m_textTransPlural[j], wxEmptyString, flags);

        unsigned i = 0;
        for (i = 0; i < std::min(formsCnt, entry->GetNumberOfTranslations()); i++)
        {
            SetTranslationValue(m_textTransPlural[i], entry->GetTranslation(i), flags);
        }
    }
    else
    {
        if (m_textTrans)
            SetTranslationValue(m_textTrans, entry->GetTranslation(), flags);
    }

    if ( entry->HasContext() )
    {
        const wxString prefix = _("Context:");
        const wxString ctxt = entry->GetContext();
        m_labelContext->SetLabelMarkup(
            wxString::Format("<b>%s</b> %s", prefix, EscapeMarkup(ctxt)));
    }
    m_labelContext->GetContainingSizer()->Show(m_labelContext, entry->HasContext());

    if (m_errorBar)
    {
        if( entry->GetValidity() == CatalogItem::Val_Invalid )
            m_errorBar->ShowError(entry->GetErrorString());
        else
            m_errorBar->HideError();
    }

    // by default, editing fuzzy item unfuzzies it
    m_dontAutoclearFuzzyStatus = false;

    m_toolbar->SetFuzzy(entry->IsFuzzy());
    GetMenuBar()->Check(XRCID("menu_fuzzy"), entry->IsFuzzy());

    ShowPluralFormUI(entry->HasPlural());
}



void PoeditFrame::ReadCatalog(const wxString& catalog)
{
    wxBusyCursor bcur;

    // NB: duplicated in PoeditFrame::Create()
    CatalogPtr cat = std::make_shared<Catalog>(catalog);
    if (cat->IsOk())
    {
        ReadCatalog(cat);
    }
    else
    {
        wxMessageDialog dlg
        (
            this,
            _("The file cannot be opened."),
            _("Invalid file"),
            wxOK | wxICON_ERROR
        );
        dlg.SetExtendedMessage(
            _("The file may be either corrupted or in a format not recognized by Poedit.")
        );
        dlg.ShowModal();
    }
}


void PoeditFrame::ReadCatalog(const CatalogPtr& cat)
{
    wxASSERT( cat && cat->IsOk() );

    {
#ifdef __WXMSW__
        wxWindowUpdateLocker no_updates(this);
#endif

        m_catalog = cat;
        m_pendingHumanEditedItem.reset();

        if (m_catalog->empty())
        {
            EnsureContentView(Content::Empty_PO);
        }
        else
        {
            EnsureAppropriateContentView();
            // This must be done as soon as possible, otherwise the list would be
            // confused. GetCurrentItem() could return nullptr or something invalid,
            // causing crash in UpdateToTextCtrl() called from
            // RecreatePluralTextCtrls() just few lines below.
            NotifyCatalogChanged(m_catalog);
        }

        m_fileExistsOnDisk = true;
        m_modified = false;

        RecreatePluralTextCtrls();
        RefreshControls(Refresh_NoCatalogChanged /*done right above*/);
        UpdateTitle();
        UpdateTextLanguage();

        NoteAsRecentFile();

        if (cat->HasCapability(Catalog::Cap::Translations))
            WarnAboutLanguageIssues();
    }

    // Can't do this with the window being frozen, because positioning the toolbar
    // in presence of mCtrl menubar would not size & repaint properly:
#ifdef HAVE_HTTP_CLIENT
    m_toolbar->EnableSyncWithCrowdin(m_catalog->IsFromCrowdin());
#endif

    FixDuplicatesIfPresent();
}

void PoeditFrame::FixDuplicatesIfPresent()
{
    // Poedit always produces good files, so don't bother with it. Older
    // versions would preserve bad files, though.
    wxString generator = m_catalog->Header().GetHeader("X-Generator");
    wxString gversion;
    if (generator.StartsWith("Poedit ", &gversion) &&
            !gversion.StartsWith("1.7") && !gversion.StartsWith("1.6") && !gversion.StartsWith("1.5"))
        return;

    if (!m_catalog->HasDuplicateItems())
        return; // good

    // Fix duplicates and explain the changes to the user:
    m_catalog->FixDuplicateItems();
    NotifyCatalogChanged(m_catalog);

    wxWindowPtr<wxMessageDialog> dlg(
        new wxMessageDialog
            (
                this,
                wxString::Format(_(L"Poedit automatically fixed invalid content in the file “%s”."), wxFileName(GetFileName()).GetFullName()),
                _("Invalid file"),
                wxOK | wxICON_INFORMATION
            )
    );
    dlg->SetExtendedMessage(_("The file contained duplicate items, which is not allowed in PO files and would prevent the file from being used. Poedit fixed the issue, but you should review translations of any items marked as needing review and correct them if necessary."));
    dlg->ShowWindowModalThenDo([dlg](int){});

}

void PoeditFrame::WarnAboutLanguageIssues()
{
    Language srclang = m_catalog->GetSourceLanguage();
    Language lang = m_catalog->GetLanguage();

    if (!lang.IsValid())
    {
        AttentionMessage msg
            (
                "missing-language",
                AttentionMessage::Error,
                _("Language of the translation isn't set.")
            );
        msg.AddAction(MSW_OR_OTHER(_("Set language"), _("Set Language")),
                      [=]{ EditCatalogProperties(); });
        // TRANSLATORS: This is shown underneath "Language of the translation isn't set (or ...is the same as source language)."
        msg.SetExplanation(_("Suggestions are not available if the translation language is not set correctly. Other features, such as plural forms, may be affected as well."));
        m_attentionBar->ShowMessage(msg);
    }

    // Check if the language is set wrongly. This is typically done in such a way that
    // both languages are English, so check explicitly for the common case of "translating"
    // from en to en_US too:
    if (lang.IsValid() && srclang.IsValid() &&
        (lang == srclang || (srclang == Language::English() && lang.Code() == "en_US")))
    {
        AttentionMessage msg
            (
                "same-language-as-source",
                AttentionMessage::Warning,
                _("Language of the translation is the same as source language.")
            );
        msg.SetExplanation(_("Suggestions are not available if the translation language is not set correctly. Other features, such as plural forms, may be affected as well."));
        msg.AddAction(MSW_OR_OTHER(_("Fix language"), _("Fix Language")),
                      [=]{ EditCatalogProperties(); });
        if (lang != srclang)
            msg.AddDontShowAgain(); // possible that Poedit misjudged the intent

        m_attentionBar->ShowMessage(msg);
    }

    // check if plural forms header is correct (only if the language is set,
    // otherwise setting the language will fix this issue too):
    if ( lang.IsValid() && m_catalog->HasPluralItems() )
    {
        wxString err;

        if ( m_catalog->Header().GetHeader("Plural-Forms").empty() )
        {
            err = _("This catalog has entries with plural forms, but doesn't have Plural-Forms header configured.");
        }
        else if ( m_catalog->HasWrongPluralFormsCount() )
        {
            err = _("Entries in this catalog have different plural forms count from what catalog's Plural-Forms header says");
        }

        // FIXME: make this part of global error checking
        wxString plForms = m_catalog->Header().GetHeader("Plural-Forms");
        PluralFormsCalculator *plCalc =
                PluralFormsCalculator::make(plForms.ToAscii());
        if ( !plCalc )
        {
            if ( plForms.empty() )
            {
                err = _("Required header Plural-Forms is missing.");
            }
            else
            {
                err = wxString::Format(
                            _("Syntax error in Plural-Forms header (\"%s\")."),
                            plForms.c_str());
            }
        }
        delete plCalc;

        if ( !err.empty() )
        {
            AttentionMessage msg
                (
                    "malformed-plural-forms",
                    AttentionMessage::Error,
                    err
                );
            msg.AddAction(MSW_OR_OTHER(_("Fix the header"), _("Fix the Header")),
                          [=]{ EditCatalogProperties(); });

            m_attentionBar->ShowMessage(msg);
        }
        else // no error, check for warning-worthy stuff
        {
            if ( lang.IsValid() )
            {
                // Check for unusual plural forms. Do some normalization to avoid unnecessary
                // complains when the only differences are in whitespace for example.
                wxString pl1 = plForms;
                wxString pl2 = lang.DefaultPluralFormsExpr();
                if (!pl2.empty())
                {
                    pl1.Replace(" ", "");
                    pl2.Replace(" ", "");
                    if ( pl1 != pl2 )
                    {
                        if (pl1.Find(";plural=(") == wxNOT_FOUND && pl1.Last() == ';')
                        {
                            pl1.Replace(";plural=", ";plural=(");
                            pl1.RemoveLast();
                            pl1 += ");";
                        }
                    }

                    if ( pl1 != pl2 )
                    {
                        AttentionMessage msg
                            (
                                "unusual-plural-forms",
                                AttentionMessage::Warning,
                                wxString::Format
                                (
                                    // TRANSLATORS: %s is language name in its basic form (as you
                                    // would see e.g. in a list of supported languages). You may need
                                    // to rephrase it, e.g. to an equivalent of "for language %s".
                                    _("Plural forms expression used by the catalog is unusual for %s."),
                                    lang.DisplayName()
                                )
                            );
                        // TRANSLATORS: A verb, shown as action button with ""Plural forms expression used by the catalog is unusual for %s.")"
                        msg.AddAction(_("Review"), [=]{ EditCatalogProperties(); });
                        msg.AddDontShowAgain();

                        m_attentionBar->ShowMessage(msg);
                    }
                }
            }
        }
    }
}


void PoeditFrame::NoteAsRecentFile()
{
    wxFileName fn(GetFileName());
    fn.Normalize(wxPATH_NORM_DOTS | wxPATH_NORM_ABSOLUTE);
#ifdef __WXOSX__
    [[NSDocumentController sharedDocumentController] noteNewRecentDocumentURL:[NSURL fileURLWithPath:str::to_NS(fn.GetFullPath())]];
#else
    FileHistory().AddFileToHistory(fn.GetFullPath());
#endif
}


void PoeditFrame::RefreshControls(int flags)
{
    if (!m_catalog)
        return;

    m_hasObsoleteItems = false;
    if (!m_catalog->IsOk())
    {
        wxLogError(_("Error loading message catalog file '%s'."), m_catalog->GetFileName());
        m_fileExistsOnDisk = false;
        UpdateMenu();
        UpdateTitle();
        m_catalog.reset();
        m_pendingHumanEditedItem.reset();
        NotifyCatalogChanged(nullptr);
        return;
    }

    wxBusyCursor bcur;
    UpdateMenu();

    if (m_list)
    {
        // update catalog view, this may involve reordering the items...
        if (!(flags & Refresh_NoCatalogChanged))
            m_list->CatalogChanged(m_catalog);

        if (m_findWindow)
            m_findWindow->Reset(m_catalog);
    }

    UpdateTitle();
    UpdateStatusBar();
    Refresh();
}


void PoeditFrame::NotifyCatalogChanged(const CatalogPtr& cat)
{
    if (m_sidebar)
        m_sidebar->ResetCatalog();
    if (m_list)
        m_list->CatalogChanged(cat);
}


void PoeditFrame::UpdateStatusBar()
{
    auto bar = GetStatusBar();
    if (m_catalog && bar)
    {
        int all, fuzzy, untranslated, errors, unfinished;
        m_catalog->GetStatistics(&all, &fuzzy, &errors, &untranslated, &unfinished);

        wxString text;
        if (m_catalog->HasCapability(Catalog::Cap::Translations))
        {
            int percent = (all == 0) ? 0 : (100 * (all - unfinished) / all);

            text.Printf(_("Translated: %d of %d (%d %%)"), all - unfinished, all, percent);
            if (unfinished > 0)
            {
                text += L"  •  ";
                text += wxString::Format(_("Remaining: %d"), unfinished);
            }
            if (errors > 0)
            {
                text += L"  •  ";
                text += wxString::Format(wxPLURAL("%d error", "%d errors", errors), errors);
            }
        }
        else
        {
            text.Printf(wxPLURAL("%d entry", "%d entries", all), all);
        }

        bar->SetStatusText(text);
    }
}

void PoeditFrame::DoGiveHelp(const wxString& text, bool show)
{
    if (show || !text.empty())
        wxFrame::DoGiveHelp(text, show);
    else
        UpdateStatusBar();
}


void PoeditFrame::UpdateTitle()
{
#ifdef __WXOSX__
    OSXSetModified(IsModified());
#endif

    wxString title;
    auto fileName = GetFileName();
    if ( !fileName.empty() )
    {
        wxFileName fn(GetFileName());
        wxString fpath = fn.GetFullName();

        if (m_fileExistsOnDisk)
            SetRepresentedFilename(fileName);
        else
            fpath += _(" (unsaved)");

        if ( !m_catalog->Header().Project.empty() )
        {
            title.Printf(
#ifdef __WXOSX__
                L"%s — %s",
#else
                L"%s • %s",
#endif
                fpath, m_catalog->Header().Project);
        }
        else
        {
            title = fn.GetFullName();
        }
#ifndef __WXOSX__
        if ( IsModified() )
            title += _(" (modified)");
        title += " - Poedit";
#endif
    }
    else
    {
        title = "Poedit";
    }

    SetTitle(title);
}



void PoeditFrame::UpdateMenu()
{
    wxMenuBar *menubar = GetMenuBar();

    const bool hasCatalog = m_catalog != nullptr;
    const bool nonEmpty = hasCatalog && !m_catalog->empty();
    const bool editable = nonEmpty && m_catalog->HasCapability(Catalog::Cap::Translations);

    menubar->Enable(XRCID("menu_compile_mo"), hasCatalog && m_catalog->GetFileType() == Catalog::Type::PO);
    menubar->Enable(XRCID("menu_export"), hasCatalog);

    menubar->Enable(XRCID("menu_references"), nonEmpty);
    menubar->Enable(wxID_FIND, nonEmpty);
    menubar->Enable(wxID_REPLACE, nonEmpty);

    menubar->Enable(XRCID("menu_auto_translate"), editable);
    menubar->Enable(XRCID("menu_purge_deleted"), editable);
    menubar->Enable(XRCID("menu_validate"), editable);
    menubar->Enable(XRCID("menu_catproperties"), hasCatalog);

    menubar->Enable(XRCID("menu_ids"), nonEmpty);

    menubar->Enable(XRCID("sort_by_order"), nonEmpty);
    menubar->Enable(XRCID("sort_by_source"), nonEmpty);
    menubar->Enable(XRCID("sort_by_translation"), editable);
    menubar->Enable(XRCID("sort_group_by_context"), nonEmpty);
    menubar->Enable(XRCID("sort_untrans_first"), editable);
    menubar->Enable(XRCID("sort_errors_first"), editable);

    if (m_textTrans)
        m_textTrans->Enable(editable);
    if (m_list)
        m_list->Enable(nonEmpty);

    menubar->Enable(XRCID("menu_purge_deleted"),
                    editable && m_catalog->HasDeletedItems());

#ifdef __WXGTK__
    if (!editable)
    {
        // work around a wxGTK bug: enabling wxTextCtrl makes it editable too
        // in wxGTK <= 2.8:
        if (m_textOrig)
            m_textOrig->SetEditable(false);
        if (m_textOrigPlural)
            m_textOrigPlural->SetEditable(false);
    }
#endif

    for (int i = 0; i < 10; i++)
    {
        menubar->Enable(ID_BOOKMARK_SET + i, editable);
        menubar->Enable(ID_BOOKMARK_GO + i,
                        editable &&
                        m_catalog->GetBookmarkIndex(Bookmark(i)) != -1);
    }
}


void PoeditFrame::WriteCatalog(const wxString& catalog)
{
    WriteCatalog(catalog, [](bool){});
}

template<typename TFunctor>
void PoeditFrame::WriteCatalog(const wxString& catalog, TFunctor completionHandler)
{
    wxBusyCursor bcur;

    dispatch::future<void> tmUpdateThread;
    if (wxConfig::Get()->ReadBool("use_tm", true) &&
        m_catalog->HasCapability(Catalog::Cap::Translations))
    {
        tmUpdateThread = dispatch::async([=]{
            try
            {
                auto tm = TranslationMemory::Get().GetWriter();
                tm->Insert(m_catalog);
                tm->Commit();
            }
            catch ( const Exception& e )
            {
                wxLogWarning(_("Failed to update translation memory: %s"), e.What());
            }
            catch ( ... )
            {
                wxLogWarning(_("Failed to update translation memory: %s"), "unknown error");
            }
        });
    }

    if (m_catalog->GetFileType() == Catalog::Type::PO)
    {
        Catalog::HeaderData& dt = m_catalog->Header();
        dt.Translator = wxConfig::Get()->Read("translator_name", dt.Translator);
        dt.TranslatorEmail = wxConfig::Get()->Read("translator_email", dt.TranslatorEmail);
    }

    int validation_errors = 0;
    Catalog::CompilationStatus mo_compilation_status = Catalog::CompilationStatus::NotDone;
    if ( !m_catalog->Save(catalog, true, validation_errors, mo_compilation_status) )
    {
        if (tmUpdateThread.valid())
            tmUpdateThread.wait();
        completionHandler(false);
        return;
    }

    m_modified = false;
    m_fileExistsOnDisk = true;

#ifndef __WXOSX__
    FileHistory().AddFileToHistory(GetFileName());
#endif

    UpdateTitle();

    RefreshControls();

    NoteAsRecentFile();

    if (ManagerFrame::Get())
        ManagerFrame::Get()->NotifyFileChanged(GetFileName());

    if (tmUpdateThread.valid())
        tmUpdateThread.wait();

    if (validation_errors)
    {
        // Note: this may show window-modal window and because we may
        //       be called from such window too, run this in the next
        //       event loop iteration.
        CallAfter([=]{
            ReportValidationErrors(validation_errors, mo_compilation_status, /*from_save=*/true, /*other_file_saved=*/true, [=]{
                completionHandler(true);
            });
        });
    }
    else
    {
        completionHandler(true);
    }
}


void PoeditFrame::OnEditComment(wxCommandEvent& event)
{
    auto firstItem = GetCurrentItem();
    wxCHECK_RET( firstItem, "no entry selected" );

    (void)event;
    wxWindow *parent = this;
#ifndef __WXOSX__
    // Find suitable parent window for the comment dialog (e.g. the button):
    parent = dynamic_cast<wxWindow*>(event.GetEventObject());
    if (parent && dynamic_cast<wxToolBar*>(parent) != nullptr)
        parent = nullptr;
    if (!parent)
        parent = this;
#endif

    wxWindowPtr<CommentDialog> dlg(new CommentDialog(parent, firstItem->GetComment()));

    dlg->ShowWindowModalThenDo([=](int retcode){
        if (retcode == wxID_OK)
        {
            m_modified = true;
            UpdateTitle();
            wxString comment = dlg->GetComment();

            bool modified = false;
            m_list->ForSelectedCatalogItemsDo([&modified,comment](CatalogItem& item){
                if (item.GetComment() != comment)
                {
                    item.SetComment(comment);
                    item.SetModified(true);
                    modified = true;
                }
            });
            if (modified && !IsModified())
            {
                m_modified = true;
                UpdateTitle();
            }

            // update comment window
            if (m_sidebar)
                m_sidebar->RefreshContent();
        }
    });
}

void PoeditFrame::OnPurgeDeleted(wxCommandEvent& WXUNUSED(event))
{
    const wxString title =
        _("Purge deleted translations");
    const wxString main =
        _("Do you want to remove all translations that are no longer used?");
    const wxString details =
        _("If you continue with purging, all translations marked as deleted will be permanently removed. You will have to translate them again if they are added back in the future.");

    wxWindowPtr<wxMessageDialog> dlg(new wxMessageDialog(this, main, title, wxYES_NO | wxICON_QUESTION));
    dlg->SetExtendedMessage(details);
    dlg->SetYesNoLabels(_("Purge"), _("Keep"));

    dlg->ShowWindowModalThenDo([this,dlg](int retcode){
        if (retcode == wxID_YES) {
            m_catalog->RemoveDeletedItems();
            UpdateMenu();
        }
    });
}


void PoeditFrame::OnSuggestion(wxCommandEvent& event)
{
    auto entry = GetCurrentItem();
    if (!entry)
        return;

    entry->SetTranslation(event.GetString());
    entry->SetFuzzy(false);
    entry->SetModified(true);

    // FIXME: instead of this mess, use notifications of catalog change
    m_modified = true;
    UpdateTitle();
    UpdateStatusBar();

    UpdateToTextCtrl(UndoableEdit);
    m_list->RefreshSelectedItems();
}

void PoeditFrame::OnAutoTranslateAll(wxCommandEvent&)
{
    wxWindowPtr<wxDialog> dlg(new wxDialog(this, wxID_ANY, _("Fill missing translations from TM")));
    auto topsizer = new wxBoxSizer(wxVERTICAL);
    auto sizer = new wxBoxSizer(wxVERTICAL);
    auto onlyExact = new wxCheckBox(dlg.get(), wxID_ANY, _("Only fill in exact matches"));
    auto onlyExactE = new ExplanationLabel(dlg.get(), _("By default, inaccurate results are filled in as well and marked as needing review. Check this option to only include accurate matches."));
    auto noFuzzy = new wxCheckBox(dlg.get(), wxID_ANY, _(L"Don’t mark exact matches as needing review"));
    auto noFuzzyE = new ExplanationLabel(dlg.get(), _("Only enable if you trust the quality of your TM. By default, all matches from the TM are marked as needing review and should be reviewed before use."));

#ifdef __WXOSX__
    sizer->AddSpacer(PX(5));
    sizer->Add(new HeadingLabel(dlg.get(), _("Fill missing translations from TM")), wxSizerFlags().Expand().PXDoubleBorder(wxBOTTOM));
#endif
    sizer->Add(onlyExact, wxSizerFlags().PXBorder(wxTOP));
    sizer->AddSpacer(PX(1));
    sizer->Add(onlyExactE, wxSizerFlags().Expand().Border(wxLEFT, ExplanationLabel::CHECKBOX_INDENT));
    sizer->Add(noFuzzy, wxSizerFlags().PXDoubleBorder(wxTOP));
    sizer->AddSpacer(PX(1));
    sizer->Add(noFuzzyE, wxSizerFlags().Expand().Border(wxLEFT, ExplanationLabel::CHECKBOX_INDENT));
    topsizer->Add(sizer, wxSizerFlags(1).Expand().PXDoubleBorderAll());

    auto buttons = dlg->CreateButtonSizer(wxOK | wxCANCEL);
    auto ok = static_cast<wxButton*>(dlg->FindWindow(wxID_OK));
    ok->SetLabel(_("Fill"));
    ok->SetDefault();
#ifdef __WXOSX__
    topsizer->Add(buttons, wxSizerFlags().Expand());
#else
    topsizer->Add(buttons, wxSizerFlags().Expand().PXBorderAll());
    topsizer->AddSpacer(PX(5));
#endif

    dlg->SetSizer(topsizer);
    dlg->SetMinSize(wxSize(PX(400), -1));
    dlg->Layout();
    dlg->Fit();
    dlg->CenterOnParent();

    dlg->ShowWindowModalThenDo([this,onlyExact,noFuzzy,dlg](int retcode)
    {
        if (retcode != wxID_OK)
            return;

        int matches = 0;

        int flags = 0;
        if (onlyExact->GetValue())
            flags |= AutoTranslate_OnlyExact;
        if (noFuzzy->GetValue())
            flags |= AutoTranslate_ExactNotFuzzy;

        if (m_list->HasMultipleSelection())
        {
            if (!AutoTranslateCatalog(&matches, m_list->GetSelectedCatalogItems(), flags))
                return;
        }
        else
        {
            if (!AutoTranslateCatalog(&matches, flags))
                return;
        }

        wxString msg, details;

        if (matches)
        {
            msg = wxString::Format(wxPLURAL("%d entry was filled from the translation memory.",
                                            "%d entries were filled from the translation memory.",
                                            matches), matches);
            details = _("The translations were marked as needing review, because they may be inaccurate. You should review them for correctness.");
        }
        else
        {
            msg = _("No entries could be filled from the translation memory.");
            details = _(L"The TM doesn’t contain any strings similar to the content of this file. It is only effective for semi-automatic translations after Poedit learns enough from files that you translated manually.");
        }

        wxWindowPtr<wxMessageDialog> resultsDlg(
            new wxMessageDialog
                (
                    this,
                    msg,
                    _("Fill missing translations from TM"),
                    wxOK | wxICON_INFORMATION
                )
        );
        resultsDlg->SetExtendedMessage(details);
        resultsDlg->ShowWindowModalThenDo([resultsDlg](int){});
    });
}

bool PoeditFrame::AutoTranslateCatalog(int *matchesCount, int flags)
{
    return AutoTranslateCatalog(matchesCount, m_catalog->items(), flags);
}

template<typename T>
bool PoeditFrame::AutoTranslateCatalog(int *matchesCount, const T& range, int flags)
{
    if (matchesCount)
        *matchesCount = 0;

    if (range.empty())
        return false;

    if (!wxConfig::Get()->ReadBool("use_tm", true))
        return false;

    wxBusyCursor bcur;

    TranslationMemory& tm = TranslationMemory::Get();
    auto srclang = m_catalog->GetSourceLanguage();
    auto lang = m_catalog->GetLanguage();

    // TODO: make this window-modal
    ProgressInfo progress(this, _("Translating"));
    progress.UpdateMessage(_("Filling missing translations from TM..."));

    // Function to apply fetched suggestions to a catalog item:
    auto process_results = [=](CatalogItemPtr dt, const SuggestionsList& results) -> bool
        {
            if (results.empty())
                return false;
            auto& res = results.front();
            if ((flags & AutoTranslate_OnlyExact) && !res.IsExactMatch())
                return false;

            if ((flags & AutoTranslate_OnlyGoodQuality) && res.score < 0.80)
                return false;

            dt->SetTranslation(res.text);
            dt->SetAutomatic(true);
            dt->SetFuzzy(!res.IsExactMatch() || (flags & AutoTranslate_ExactNotFuzzy) == 0);
            return true;
        };

    std::vector<dispatch::future<bool>> operations;
    for (auto dt: range)
    {
        if (dt->HasPlural())
            continue; // can't handle yet (TODO?)
        if (dt->IsTranslated() && !dt->IsFuzzy())
            continue;

        operations.push_back(dispatch::async([=,&tm]{
            auto results = tm.Search(srclang, lang, dt->GetString().ToStdWstring());
            bool ok = process_results(dt, results);
            return ok;
        }));
    }

    progress.SetGaugeMax((int)operations.size());

    int matches = 0;
    for (auto& op: operations)
    {
        if (!progress.UpdateGauge())
            break; // TODO: cancel pending 'operations' futures

        if (op.get())
        {
            matches++;
            progress.UpdateMessage(wxString::Format(wxPLURAL("Translated %u string", "Translated %u strings", matches), matches));
        }
    }

    if (matchesCount)
        *matchesCount = matches;

    if (matches && !m_modified)
    {
        m_modified = true;
        UpdateTitle();
    }

    RefreshControls();

    return true;
}


wxMenu *PoeditFrame::GetPopupMenu(int item)
{
    if (!m_catalog) return NULL;
    if (item < 0 || item >= (int)m_list->GetItemCount()) return NULL;

    const wxArrayString& refs = (*m_catalog)[item]->GetReferences();
    wxMenu *menu = new wxMenu;

    menu->Append(XRCID("menu_copy_from_src"),
                 #ifdef __WXMSW__
                 wxString(_("Copy from source text"))
                 #else
                 wxString(_("Copy from Source Text"))
                 #endif
                   + "\t" + _("Ctrl+") + "B");
    menu->Append(XRCID("menu_clear"),
                 #ifdef __WXMSW__
                 wxString(_("Clear translation"))
                 #else
                 wxString(_("Clear Translation"))
                 #endif
                   + "\t" + _("Ctrl+") + "K");
   menu->Append(XRCID("menu_comment"),
                 #ifdef __WXMSW__
                 wxString(_("Edit comment"))
                 #else
                 wxString(_("Edit Comment"))
                 #endif
                 #ifndef __WXOSX__
                   + "\t" + _("Ctrl+") + "M"
                 #endif
                 );

    if ( !refs.empty() )
    {
        menu->AppendSeparator();

        wxMenuItem *it1 = new wxMenuItem(menu, ID_POPUP_DUMMY+0, _("References:"));
#ifdef __WXMSW__
        it1->SetFont(m_boldGuiFont);
        menu->Append(it1);
#else
        menu->Append(it1);
        it1->Enable(false);
#endif

        for (int i = 0; i < (int)refs.GetCount(); i++)
            menu->Append(ID_POPUP_REFS + i, "    " + refs[i]);
    }

    return menu;
}


static inline void SetCtrlFont(wxWindow *win, const wxFont& font)
{
    if (!win)
        return;

#ifdef __WXMSW__
    // Native wxMSW text control sends EN_CHANGE when the font changes,
    // producing a wxEVT_TEXT event as if the user changed the value.
    // Unfortunately the event seems to be used internally for sizing,
    // so we can't just filter it out completely. What we can do, however,
    // is to disable *our* handling of the event.
    EventHandlerDisabler disabler(win->GetEventHandler());
#endif
    win->SetFont(font);
}

void PoeditFrame::SetCustomFonts()
{
    if (!m_list)
        return;
    wxConfigBase *cfg = wxConfig::Get();

    static bool prevUseFontText = false;

    bool useFontList = (bool)cfg->Read("custom_font_list_use", (long)false);
    bool useFontText = (bool)cfg->Read("custom_font_text_use", (long)false);

    if (useFontList)
    {
        wxString name = cfg->Read("custom_font_list_name", wxEmptyString);
        if (!name.empty())
        {
            wxNativeFontInfo fi;
            fi.FromString(name);
            wxFont font;
            font.SetNativeFontInfo(fi);
            m_list->SetCustomFont(font);
        }
    }
    else
    {
        m_list->SetCustomFont(wxNullFont);
    }

    if (useFontText)
    {
        wxString name = cfg->Read("custom_font_text_name", wxEmptyString);
        if (!name.empty())
        {
            wxNativeFontInfo fi;
            fi.FromString(name);
            wxFont font;
            font.SetNativeFontInfo(fi);
            SetCtrlFont(m_textOrig, font);
            SetCtrlFont(m_textOrigPlural, font);
            SetCtrlFont(m_textTrans, font);
            for (size_t i = 0; i < m_textTransPlural.size(); i++)
                SetCtrlFont(m_textTransPlural[i], font);
            prevUseFontText = true;
        }
    }
    else if (prevUseFontText)
    {
        wxFont font(wxSystemSettings::GetFont(wxSYS_DEFAULT_GUI_FONT));
        SetCtrlFont(m_textOrig, font);
        SetCtrlFont(m_textOrigPlural, font);
        SetCtrlFont(m_textTrans, font);
        for (size_t i = 0; i < m_textTransPlural.size(); i++)
            SetCtrlFont(m_textTransPlural[i], font);
        prevUseFontText = false;
    }
}

void PoeditFrame::OnSize(wxSizeEvent& event)
{
    wxWindowUpdateLocker lock(this);

    event.Skip();

    // see the comment in PoeditFrame ctor
    if ( m_setSashPositionsWhenMaximized && IsMaximized() )
    {
        m_setSashPositionsWhenMaximized = false;

        // update sizes of child windows first:
        Layout();

        // then set sash positions
        if (m_splitter)
            m_splitter->SetSashPosition((int)wxConfig::Get()->ReadLong("/splitter", PX(250)));
    }

    if (m_sidebarSplitter)
    {
        auto split = wxConfigBase::Get()->ReadDouble("/sidebar_splitter", 0.75);
        m_sidebarSplitter->SetSashPosition(split * event.GetSize().x);
    }
}

void PoeditFrame::ShowPluralFormUI(bool show)
{
    if (show && (!m_catalog || m_catalog->GetPluralFormsCount() == 0))
        show = false;

    wxSizer *origSizer = m_textOrig->GetContainingSizer();
    origSizer->Show(m_labelSingular, show);
    origSizer->Show(m_labelPlural, show);
    origSizer->Show(m_textOrigPlural, show);
    origSizer->Layout();

    if (m_textTrans && m_pluralNotebook)
    {
        wxSizer *textSizer = m_textTrans->GetContainingSizer();
        textSizer->Show(m_textTrans, !show);
        textSizer->Show(m_pluralNotebook, show);
        textSizer->Layout();
    }
}


void PoeditFrame::RecreatePluralTextCtrls()
{
    if (!m_catalog || !m_list || !m_pluralNotebook)
        return;

    m_textTransPlural.clear();
    m_pluralNotebook->DeleteAllPages();
    m_textTransSingularForm = NULL;

    PluralFormsCalculator *calc = PluralFormsCalculator::make(
                m_catalog->Header().GetHeader("Plural-Forms").ToAscii());

    int formsCount = m_catalog->GetPluralFormsCount();
    for (int form = 0; form < formsCount; form++)
    {
        // find example number that would use this plural form:
        static const int maxExamplesCnt = 5;
        wxString examples;
        int firstExample = -1;
        int examplesCnt = 0;

        if (calc && formsCount > 1)
        {
            for (int example = 0; example < 1000; example++)
            {
                if (calc->evaluate(example) == form)
                {
                    if (++examplesCnt == 1)
                        firstExample = example;
                    if (examplesCnt == maxExamplesCnt)
                    {
                        examples += L'…';
                        break;
                    }
                    else if (examplesCnt == 1)
                        examples += wxString::Format("%d", example);
                    else
                        examples += wxString::Format(", %d", example);
                }
            }
        }

        wxString desc;
        if (formsCount == 1)
            desc = _("Everything");
        else if (examplesCnt == 0)
            desc.Printf(_("Form %i"), form);
        else if (examplesCnt == 1)
        {
            if (formsCount == 2 && firstExample == 1) // English-like
            {
                desc = _("Singular");
            }
            else
            {
                if (firstExample == 0)
                    desc = _("Zero");
                else if (firstExample == 1)
                    desc = _("One");
                else if (firstExample == 2)
                    desc = _("Two");
                else
                    desc.Printf(L"n = %s", examples);
            }
        }
        else if (formsCount == 2 && examplesCnt == 2 && firstExample == 0 && examples == "0, 1")
        {
            desc = _("Singular");
        }
        else if (formsCount == 2 && firstExample != 1 && examplesCnt == maxExamplesCnt)
        {
            if (firstExample == 0 || firstExample == 2)
                desc = _("Plural");
            else
                desc = _("Other");
        }
        else
            desc.Printf(L"n → %s", examples);

        // create text control and notebook page for it:
        auto txt = new TranslationTextCtrl(m_pluralNotebook, wxID_ANY);
        txt->Bind(wxEVT_TEXT, [=](wxCommandEvent&){ UpdateFromTextCtrl(); });
        m_textTransPlural.push_back(txt);
        m_pluralNotebook->AddPage(txt, desc);

        if (examplesCnt == 1 && firstExample == 1) // == singular
            m_textTransSingularForm = txt;
    }

    // as a fallback, assume 1st form for plural entries is the singular
    // (like in English and most real-life uses):
    if (!m_textTransSingularForm && !m_textTransPlural.empty())
        m_textTransSingularForm = m_textTransPlural[0];

    delete calc;

    SetCustomFonts();
    UpdateTextLanguage();
    UpdateToTextCtrl(ItemChanged);
}

void PoeditFrame::OnListRightClick(wxDataViewEvent& event)
{
    auto item = event.GetItem();
    if (!item.IsOk())
    {
        event.Skip();
        return;
    }

    m_list->SelectAndFocus(item);

    wxMenu *menu = GetPopupMenu(m_list->ListItemToCatalogIndex(item));
    if (menu)
    {
        m_list->PopupMenu(menu, event.GetPosition());
        delete menu;
    }
    else
    {
        event.Skip();
    }
}

void PoeditFrame::OnListFocus(wxFocusEvent& event)
{
    if (g_focusToText && m_textTrans != nullptr)
    {
        if (m_textTrans->IsShown())
            m_textTrans->SetFocus();
        else if (!m_textTransPlural.empty())
            (m_textTransPlural)[0]->SetFocus();
    }
    else
        event.Skip();
}

void PoeditFrame::OnSplitterSashMoving(wxSplitterEvent& event)
{
    auto pos = event.GetSashPosition();
    wxConfigBase::Get()->Write("/splitter", (long)pos);
    if (m_sidebar)
        m_sidebar->SetUpperHeight(pos);
}

void PoeditFrame::OnSidebarSplitterSashMoving(wxSplitterEvent& event)
{
    auto split = (double)event.GetSashPosition() / (double)GetSize().x;
    wxConfigBase::Get()->Write("/sidebar_splitter", split);
}

void PoeditFrame::AddBookmarksMenu(wxMenu *parent)
{
    wxMenu *menu = new wxMenu();

    parent->AppendSeparator();
    parent->AppendSubMenu(menu, _("&Bookmarks"));

#ifdef __WXOSX__
    // on Mac, Alt+something is used during normal typing, so we shouldn't
    // use it as shortcuts:
    #define BK_ACCEL_SET  "Ctrl+rawctrl+%i"
    #define BK_ACCEL_GO   "Ctrl+Alt+%i"
#else
    // TRANSLATORS: This is the key shortcut used in menus on Windows, some languages call them differently
    #define BK_ACCEL_SET  _("Alt+") + "%i"
    // TRANSLATORS: This is the key shortcut used in menus on Windows, some languages call them differently
    #define BK_ACCEL_GO   _("Ctrl+") + _("Alt+") + "%i"
#endif

#ifdef __WXMSW__
    #define BK_LABEL_SET  _("Set bookmark %i")
    #define BK_LABEL_GO   _("Go to bookmark %i")
#else
    #define BK_LABEL_SET  _("Set Bookmark %i")
    #define BK_LABEL_GO   _("Go to Bookmark %i")
#endif

    for (int i = 0; i < 10; i++)
    {
        auto label = BK_LABEL_SET + "\t" + BK_ACCEL_SET;
        menu->Append(ID_BOOKMARK_SET + i, wxString::Format(label, i, i));
    }
    menu->AppendSeparator();
    for (int i = 0; i < 10; i++)
    {
        auto label = BK_LABEL_GO + "\t" + BK_ACCEL_GO;
        menu->Append(ID_BOOKMARK_GO + i, wxString::Format(label, i, i));
    }
}

void PoeditFrame::OnGoToBookmark(wxCommandEvent& event)
{
    // Go to bookmark, if there is an item for it
    Bookmark bk = static_cast<Bookmark>(event.GetId() - ID_BOOKMARK_GO);
    int bkIndex = m_catalog->GetBookmarkIndex(bk);
    if (bkIndex != -1)
    {
        int listIndex = m_list->CatalogIndexToList(bkIndex);
        if (listIndex >= 0 && listIndex < m_list->GetItemCount())
        {
            m_list->SelectAndFocus(listIndex);
        }
    }
}

void PoeditFrame::OnSetBookmark(wxCommandEvent& event)
{
    // Set bookmark if different from the current value for the item,
    // else unset it
    int bkIndex = -1;
    int selItemIndex = m_list->ListItemToCatalogIndex(m_list->GetCurrentItem());
    if (selItemIndex == -1)
        return;

    Bookmark bk = static_cast<Bookmark>(event.GetId() - ID_BOOKMARK_SET);
    if (m_catalog->GetBookmarkIndex(bk) == selItemIndex)
    {
        m_catalog->SetBookmark(selItemIndex, NO_BOOKMARK);
    }
    else
    {
        bkIndex = m_catalog->SetBookmark(selItemIndex, bk);
    }

    // Refresh items
    m_list->RefreshSelectedItems();
    if (bkIndex != -1)
        m_list->RefreshItem(m_list->CatalogIndexToListItem(bkIndex));

    // Catalog has been modified
    m_modified = true;
    UpdateTitle();
    UpdateMenu();
}


void PoeditFrame::OnSortByFileOrder(wxCommandEvent&)
{
    m_list->sortOrder().by = SortOrder::By_FileOrder;
    m_list->Sort();
}


void PoeditFrame::OnSortBySource(wxCommandEvent&)
{
    m_list->sortOrder().by = SortOrder::By_Source;
    m_list->Sort();
}


void PoeditFrame::OnSortByTranslation(wxCommandEvent&)
{
    m_list->sortOrder().by = SortOrder::By_Translation;
    m_list->Sort();
}


void PoeditFrame::OnSortGroupByContext(wxCommandEvent& event)
{
    m_list->sortOrder().groupByContext = event.IsChecked();
    m_list->Sort();
}


void PoeditFrame::OnSortUntranslatedFirst(wxCommandEvent& event)
{
    m_list->sortOrder().untransFirst = event.IsChecked();
    m_list->Sort();
}

void PoeditFrame::OnSortErrorsFirst(wxCommandEvent& event)
{
    m_list->sortOrder().errorsFirst = event.IsChecked();
    m_list->Sort();
}


void PoeditFrame::OnShowHideSidebar(wxCommandEvent&)
{
    bool toShow = !m_sidebarSplitter->IsSplit();

    if (toShow)
    {
        auto split = GetSize().x * wxConfigBase::Get()->ReadDouble("/sidebar_splitter", 0.75);
        m_sidebarSplitter->SplitVertically(m_splitter, m_sidebar, split);
        m_sidebar->RefreshContent();
    }
    else
    {
        m_sidebarSplitter->Unsplit(m_sidebar);
    }

    wxConfigBase::Get()->Write("/sidebar_shown", toShow);

}

void PoeditFrame::OnUpdateShowHideSidebar(wxUpdateUIEvent& event)
{
    event.Enable(m_sidebar != nullptr);
    if (!m_sidebar)
        return;

    bool shown = m_sidebarSplitter->IsSplit();
#ifdef __WXOSX__
    auto shortcut = "\tCtrl+Alt+S";
    if (shown)
        event.SetText(_("Hide Sidebar") + shortcut);
    else
        event.SetText(_("Show Sidebar") + shortcut);
#else
    event.Check(shown);
#endif
}

void PoeditFrame::OnShowHideStatusbar(wxCommandEvent&)
{
    auto bar = GetStatusBar();
    bool toShow = (bar == nullptr);

    if (toShow)
    {
        CreateStatusBar(1, wxST_SIZEGRIP);
        UpdateStatusBar();
    }
    else
    {
        SetStatusBar(nullptr);
        bar->Destroy();
    }

    wxConfigBase::Get()->Write("/statusbar_shown", toShow);
}

void PoeditFrame::OnUpdateShowHideStatusbar(wxUpdateUIEvent& event)
{
    bool shown = GetStatusBar() != nullptr;
#ifdef __WXOSX__
    auto shortcut = "\tCtrl+/";
    if (shown)
        event.SetText(_("Hide Status Bar") + shortcut);
    else
        event.SetText(_("Show Status Bar") + shortcut);
#else
    event.Check(shown);
#endif
}


void PoeditFrame::OnSelectionUpdate(wxUpdateUIEvent& event)
{
    event.Enable(m_catalog && m_list && m_list->HasSelection());
}

void PoeditFrame::OnSelectionUpdateEditable(wxUpdateUIEvent& event)
{
    event.Enable(m_catalog && m_list && m_list->HasSelection() &&
                 m_catalog->HasCapability(Catalog::Cap::Translations));
}

void PoeditFrame::OnSingleSelectionUpdate(wxUpdateUIEvent& event)
{
    event.Enable(m_catalog && m_list && m_list->HasSingleSelection());
}

void PoeditFrame::OnSingleSelectionWithPluralsUpdate(wxUpdateUIEvent& event)
{
    // Enable only if a single item with plural forms is selected
    event.Enable(m_catalog && m_list && m_list->HasSingleSelection() &&
                 m_pluralNotebook && m_pluralNotebook->IsShown() &&
                 std::find(m_textTransPlural.begin(), m_textTransPlural.end(), FindFocus()) != m_textTransPlural.end());
}

void PoeditFrame::OnHasCatalogUpdate(wxUpdateUIEvent& event)
{
    event.Enable(m_catalog != nullptr);
}

void PoeditFrame::OnIsEditableUpdate(wxUpdateUIEvent& event)
{
    event.Enable(m_catalog && !m_catalog->empty() &&
                 m_catalog->HasCapability(Catalog::Cap::Translations));
}

void PoeditFrame::OnEditCommentUpdate(wxUpdateUIEvent& event)
{
    event.Enable(m_catalog && m_list && m_list->HasSelection() &&
                 m_catalog->HasCapability(Catalog::Cap::UserComments));
}

#if defined(__WXMSW__) || defined(__WXGTK__)
// Emulate something like OS X's first responder: pass text editing commands to
// the focused text control.
void PoeditFrame::OnTextEditingCommand(wxCommandEvent& event)
{
#ifdef __WXGTK__
    wxEventBlocker block(this, wxEVT_MENU);
#endif
    wxWindow *w = wxWindow::FindFocus();
    if (!w || w == this || !w->ProcessWindowEventLocally(event))
        event.Skip();
}

void PoeditFrame::OnTextEditingCommandUpdate(wxUpdateUIEvent& event)
{
#ifdef __WXGTK__
    wxEventBlocker block(this, wxEVT_UPDATE_UI);
#endif
    wxWindow *w = wxWindow::FindFocus();
    if (!w || w == this || !w->ProcessWindowEventLocally(event))
        event.Enable(false);
}
#endif // __WXMSW__ || __WXGTK__

// ------------------------------------------------------------------
//  catalog navigation
// ------------------------------------------------------------------

namespace
{

bool Pred_AnyItem(const CatalogItemPtr&)
{
    return true;
}

bool Pred_UnfinishedItem(const CatalogItemPtr& item)
{
    return !item->IsTranslated() ||
           item->IsFuzzy() ||
           item->GetValidity() == CatalogItem::Val_Invalid;
}

} // anonymous namespace

int PoeditFrame::NavigateGetNextItem(const int start,
                                      int step, PoeditFrame::NavigatePredicate predicate, bool wrap,
                                      CatalogItemPtr *out_item)
{
    const int count = m_list ? m_list->GetItemCount() : 0;
    if ( !count )
        return -1;

    int i = start;

    for ( ;; )
    {
        i += step;

        if ( i < 0 )
        {
            if ( wrap )
                i += count;
            else
                return -1; // nowhere to go
        }
        else if ( i >= count )
        {
            if ( wrap )
                i -= count;
            else
                return -1; // nowhere to go
        }

        if ( i == start )
            return -1; // nowhere to go

        auto item = m_list->ListIndexToCatalogItem(i);
        if ( predicate(item) )
        {
            if (out_item)
                *out_item = item;
            return i;
        }
    }
}

void PoeditFrame::Navigate(int step, NavigatePredicate predicate, bool wrap)
{
    if (!m_list)
        return;
    auto i = NavigateGetNextItem(m_list->GetCurrentItemListIndex(), step, predicate, wrap, nullptr);
    if (i == -1)
        return;

    m_list->SelectAndFocus(i);
}

void PoeditFrame::OnPrev(wxCommandEvent&)
{
    Navigate(-1, Pred_AnyItem, /*wrap=*/false);
}

void PoeditFrame::OnNext(wxCommandEvent&)
{
    Navigate(+1, Pred_AnyItem, /*wrap=*/false);
}

void PoeditFrame::OnPrevUnfinished(wxCommandEvent&)
{
    Navigate(-1, Pred_UnfinishedItem, /*wrap=*/false);
}

void PoeditFrame::OnNextUnfinished(wxCommandEvent&)
{
    Navigate(+1, Pred_UnfinishedItem, /*wrap=*/false);
}

void PoeditFrame::OnDoneAndNext(wxCommandEvent&)
{
    auto item = GetCurrentItem();
    if (!item)
        return;

    // If the user is "done" with an item, it should be in its final approved state:
    if (item->IsFuzzy())
    {
        item->SetFuzzy(false);
        item->SetAutomatic(false);
        item->SetModified(true);
        if (!IsModified())
        {
            m_modified = true;
            UpdateTitle();
            UpdateStatusBar();
        }

        // do additional processing of finished translations, such as adding it to the TM:
        m_pendingHumanEditedItem = item;
    }

    // like "next unfinished", but wraps
    Navigate(+1, Pred_UnfinishedItem, /*wrap=*/true);
}

void PoeditFrame::OnPrevPage(wxCommandEvent&)
{
    if (!m_list)
        return;
    auto pos = std::max(m_list->GetCurrentItemListIndex()-10, 0);
    m_list->SelectAndFocus(pos);
}

void PoeditFrame::OnNextPage(wxCommandEvent&)
{
    if (!m_list)
        return;
    auto pos = std::min(m_list->GetCurrentItemListIndex()+10, (int)m_list->GetItemCount()-1);
    m_list->SelectAndFocus(pos);
}

void PoeditFrame::OnPrevPluralForm(wxCommandEvent&)
{
    m_pluralNotebook->AdvanceSelection(/*forward=*/false);
    m_textTransPlural[m_pluralNotebook->GetSelection()]->SetFocus();
}

void PoeditFrame::OnNextPluralForm(wxCommandEvent&)
{
    m_pluralNotebook->AdvanceSelection(/*forward=*/true);
    m_textTransPlural[m_pluralNotebook->GetSelection()]->SetFocus();
}<|MERGE_RESOLUTION|>--- conflicted
+++ resolved
@@ -209,56 +209,6 @@
     return f;
 }
 
-
-<<<<<<< HEAD
-// special handling of events in listctrl
-class ListHandler : public wxEvtHandler
-{
-    public:
-        ListHandler(PoeditFrame *frame) :
-                 wxEvtHandler(), m_frame(frame) {}
-
-    private:
-        void OnSel(wxListEvent& event) { m_frame->OnListSel(event); }
-        void OnRightClick(wxMouseEvent& event) { m_frame->OnListRightClick(event); }
-        void OnFocus(wxFocusEvent& event) { m_frame->OnListFocus(event); }
-
-        DECLARE_EVENT_TABLE()
-
-        PoeditFrame *m_frame;
-};
-
-BEGIN_EVENT_TABLE(ListHandler, wxEvtHandler)
-   EVT_LIST_ITEM_SELECTED  (ID_LIST, ListHandler::OnSel)
-   EVT_RIGHT_DOWN          (          ListHandler::OnRightClick)
-   EVT_SET_FOCUS           (          ListHandler::OnFocus)
-END_EVENT_TABLE()
-
-=======
-
-class TransTextctrlHandler : public wxEvtHandler
-{
-    public:
-        TransTextctrlHandler(PoeditFrame* frame) : m_frame(frame) {}
-
-    private:
-        void OnText(wxCommandEvent& event)
-        {
-            m_frame->UpdateFromTextCtrl();
-            event.Skip();
-        }
-
-        PoeditFrame *m_frame;
-
-        DECLARE_EVENT_TABLE()
-};
-
-BEGIN_EVENT_TABLE(TransTextctrlHandler, wxEvtHandler)
-    EVT_TEXT(-1, TransTextctrlHandler::OnText)
-END_EVENT_TABLE()
-
-
->>>>>>> 57f3eed0
 
 BEGIN_EVENT_TABLE(PoeditFrame, wxFrame)
 // OS X and GNOME apps should open new documents in a new window. On Windows,
@@ -855,17 +805,6 @@
     if (!m_contentView)
         return;
 
-<<<<<<< HEAD
-    if (m_list)
-        m_list->PopEventHandler(true/*delete*/);
-=======
-    if (m_textTrans)
-        m_textTrans->PopEventHandler(true/*delete*/);
-    for (auto tp : m_textTransPlural)
-    {
-        tp->PopEventHandler(true/*delete*/);
-    }
->>>>>>> 57f3eed0
     m_textTransPlural.clear();
 
     NotifyCatalogChanged(nullptr);
