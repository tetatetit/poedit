--- conflicted
+++ resolved
@@ -891,20 +891,9 @@
 
 wxWindow* PoeditFrame::CreateContentViewPO()
 {
-<<<<<<< HEAD
-#if defined(__WXMSW__)
-    const int SPLITTER_FLAGS = wxSP_NOBORDER;
-#elif defined(__WXOSX__)
-    // wxMac doesn't show XORed line:
-    const int SPLITTER_FLAGS = wxSP_LIVE_UPDATE;
-#else
-    const int SPLITTER_FLAGS = wxSP_3DBORDER;
-#endif
-=======
     auto main = new wxPanel(this, wxID_ANY);
     auto mainSizer = new wxBoxSizer(wxHORIZONTAL);
     main->SetSizer(mainSizer);
->>>>>>> c205a684
 
 #ifdef __WXMSW__
     // don't create the window as shown, avoid flicker
@@ -3028,6 +3017,7 @@
     });
 }
 
+
 void PoeditFrame::OnSuggestion(wxCommandEvent& event)
 {
     CatalogItem *entry = GetCurrentItem();
@@ -3447,11 +3437,7 @@
     parent->AppendSeparator();
     parent->AppendSubMenu(menu, _("&Bookmarks"));
 
-<<<<<<< HEAD
-#if defined(__WXOSX__)
-=======
 #ifdef __WXOSX__
->>>>>>> c205a684
     // on Mac, Alt+something is used during normal typing, so we shouldn't
     // use it as shortcuts:
     #define BK_ACCEL_SET  "Ctrl+rawctrl+%i"
@@ -3580,8 +3566,8 @@
     }
 
     wxConfigBase::Get()->Write("/sidebar_shown", toShow);
-}
-
+
+}
 void PoeditFrame::OnUpdateShowHideSidebar(wxUpdateUIEvent& event)
 {
     event.Enable(m_sidebar != nullptr);
