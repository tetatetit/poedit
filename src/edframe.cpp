﻿/*
 *  This file is part of Poedit (http://poedit.net)
 *
 *  Copyright (C) 1999-2014 Vaclav Slavik
 *
 *  Permission is hereby granted, free of charge, to any person obtaining a
 *  copy of this software and associated documentation files (the "Software"),
 *  to deal in the Software without restriction, including without limitation
 *  the rights to use, copy, modify, merge, publish, distribute, sublicense,
 *  and/or sell copies of the Software, and to permit persons to whom the
 *  Software is furnished to do so, subject to the following conditions:
 *
 *  The above copyright notice and this permission notice shall be included in
 *  all copies or substantial portions of the Software.
 *
 *  THE SOFTWARE IS PROVIDED "AS IS", WITHOUT WARRANTY OF ANY KIND, EXPRESS OR
 *  IMPLIED, INCLUDING BUT NOT LIMITED TO THE WARRANTIES OF MERCHANTABILITY,
 *  FITNESS FOR A PARTICULAR PURPOSE AND NONINFRINGEMENT. IN NO EVENT SHALL THE
 *  AUTHORS OR COPYRIGHT HOLDERS BE LIABLE FOR ANY CLAIM, DAMAGES OR OTHER
 *  LIABILITY, WHETHER IN AN ACTION OF CONTRACT, TORT OR OTHERWISE, ARISING
 *  FROM, OUT OF OR IN CONNECTION WITH THE SOFTWARE OR THE USE OR OTHER
 *  DEALINGS IN THE SOFTWARE. 
 *
 */

#include <wx/wx.h>
#include <wx/config.h>
#include <wx/html/htmlwin.h>
#include <wx/statline.h>
#include <wx/sizer.h>
#include <wx/fs_mem.h>
#include <wx/datetime.h>
#include <wx/tokenzr.h>
#include <wx/xrc/xmlres.h>
#include <wx/settings.h>
#include <wx/button.h>
#include <wx/statusbr.h>
#include <wx/stdpaths.h>
#include <wx/splitter.h>
#include <wx/fontutil.h>
#include <wx/textfile.h>
#include <wx/wupdlock.h>
#include <wx/iconbndl.h>
#include <wx/clipbrd.h>
#include <wx/dnd.h>
#include <wx/windowptr.h>

#ifdef __WXOSX__
#include <wx/cocoa/string.h>
#import <AppKit/NSDocumentController.h>
#endif

#include <map>
#include <algorithm>
#include <future>

#include "catalog.h"
#include "edapp.h"
#include "edframe.h"
#include "propertiesdlg.h"
#include "prefsdlg.h"
#include "fileviewer.h"
#include "findframe.h"
#include "tm/transmem.h"
#include "language.h"
#include "progressinfo.h"
#include "commentdlg.h"
#include "manager.h"
#include "pluralforms/pl_evaluate.h"
#include "attentionbar.h"
#include "errorbar.h"
#include "utility.h"
#include "languagectrl.h"
#include "welcomescreen.h"
#include "errors.h"
<<<<<<< HEAD
#include "syntaxhighlighter.h"
=======
#include "spellchecking.h"

#include <wx/listimpl.cpp>
WX_DEFINE_LIST(PoeditFramesList);
PoeditFramesList PoeditFrame::ms_instances;
>>>>>>> 532a6f8e


// this should be high enough to not conflict with any wxNewId-allocated value,
PoeditFrame::PoeditFramesList PoeditFrame::ms_instances;

// but there's a check for this in the PoeditFrame ctor, too
const wxWindowID ID_POEDIT_FIRST = wxID_HIGHEST + 10000;
const unsigned   ID_POEDIT_STEP  = 1000;

const wxWindowID ID_POPUP_REFS   = ID_POEDIT_FIRST + 1*ID_POEDIT_STEP;
const wxWindowID ID_POPUP_TRANS  = ID_POEDIT_FIRST + 2*ID_POEDIT_STEP;
const wxWindowID ID_POPUP_DUMMY  = ID_POEDIT_FIRST + 3*ID_POEDIT_STEP;
const wxWindowID ID_BOOKMARK_GO  = ID_POEDIT_FIRST + 4*ID_POEDIT_STEP;
const wxWindowID ID_BOOKMARK_SET = ID_POEDIT_FIRST + 5*ID_POEDIT_STEP;

const wxWindowID ID_POEDIT_LAST  = ID_POEDIT_FIRST + 6*ID_POEDIT_STEP;

const wxWindowID ID_LIST = wxNewId();
const wxWindowID ID_TEXTORIG = wxNewId();
const wxWindowID ID_TEXTORIGPLURAL = wxNewId();
const wxWindowID ID_TEXTTRANS = wxNewId();
const wxWindowID ID_TEXTCOMMENT = wxNewId();



#ifdef __VISUALC__
// Disabling the useless and annoying MSVC++'s
// warning C4800: 'long' : forcing value to bool 'true' or 'false'
// (performance warning):
#pragma warning ( disable : 4800 )
#endif


// I don't like this global flag, but all PoeditFrame instances must share it
bool g_focusToText = false;

/*static*/ PoeditFrame *PoeditFrame::Find(const wxString& filename)
{
    wxFileName fn(filename);

    for (PoeditFramesList::const_iterator n = ms_instances.begin();
         n != ms_instances.end(); ++n)
    {
        if (wxFileName((*n)->m_fileName) == fn)
            return *n;
    }
    return NULL;
}

/*static*/ PoeditFrame *PoeditFrame::UnusedActiveWindow()
{
    for (PoeditFramesList::const_iterator n = ms_instances.begin();
         n != ms_instances.end(); ++n)
    {
        PoeditFrame *win = *n;
        if (win->IsActive() && win->m_catalog == NULL)
            return win;
    }
    return NULL;
}

/*static*/ bool PoeditFrame::AnyWindowIsModified()
{
    for (PoeditFramesList::const_iterator n = ms_instances.begin();
         n != ms_instances.end(); ++n)
    {
        if ((*n)->IsModified())
            return true;
    }
    return false;
}

/*static*/ PoeditFrame *PoeditFrame::Create(const wxString& filename)
{
    PoeditFrame *f = PoeditFrame::Find(filename);
    if (f)
    {
        f->Raise();
    }
    else
    {
        // NB: duplicated in ReadCatalog()
        Catalog *cat = new Catalog(filename);
        if (!cat->IsOk())
        {
            wxMessageDialog dlg
            (
                nullptr,
                _("The file cannot be opened."),
                _("Invalid file"),
                wxOK | wxICON_ERROR
            );
            dlg.SetExtendedMessage(
                _("The file may be either corrupted or in a format not recognized by Poedit.")
            );
            dlg.ShowModal();
            delete cat;
            return nullptr;
        }

        f = new PoeditFrame();
        f->Show(true);
        f->ReadCatalog(cat);
    }

    f->Show(true);

    if (g_focusToText && f->m_textTrans)
        f->m_textTrans->SetFocus();
    else if (f->m_list)
        f->m_list->SetFocus();

    return f;
}

/*static*/ PoeditFrame *PoeditFrame::CreateEmpty()
{
    PoeditFrame *f = new PoeditFrame;
    f->Show(true);

    return f;
}

/*static*/ PoeditFrame *PoeditFrame::CreateWelcome()
{
    PoeditFrame *f = new PoeditFrame;
    f->EnsureContentView(Content::Welcome);
    f->Show(true);

    return f;
}


class ListHandler;
class TextctrlHandler : public wxEvtHandler
{
    public:
        TextctrlHandler(PoeditFrame*) {}

    private:
#ifdef __WXMSW__
        // We use wxTE_RICH2 style, which allows for pasting rich-formatted
        // text into the control. We want to allow only plain text (all the
        // formatting done is Poedit's syntax highlighting), so we need to
        // override copy/cut/paste command.s Plus, the richedit control
        // (or wx's use of it) has a bug in it that causes it to copy wrong
        // data when copying from the same text control to itself after its
        // content was programatically changed:
        // https://sourceforge.net/tracker/index.php?func=detail&aid=1910234&group_id=27043&atid=389153

        bool DoCopy(wxTextCtrl *textctrl)
        {
            long from, to;
            textctrl->GetSelection(&from, &to);
            if ( from == to )
                return false;

            const wxString sel = textctrl->GetRange(from, to);

            wxClipboardLocker lock;
            wxCHECK_MSG( !!lock, false, "failed to lock clipboard" );

            wxClipboard::Get()->SetData(new wxTextDataObject(sel));
            return true;
        }

        void OnCopy(wxClipboardTextEvent& event)
        {
            wxTextCtrl *textctrl = dynamic_cast<wxTextCtrl*>(event.GetEventObject());
            wxCHECK_RET( textctrl, "wrong use of event handler" );

            DoCopy(textctrl);
        }

        void OnCut(wxClipboardTextEvent& event)
        {
            wxTextCtrl *textctrl = dynamic_cast<wxTextCtrl*>(event.GetEventObject());
            wxCHECK_RET( textctrl, "wrong use of event handler" );

            if ( !DoCopy(textctrl) )
                return;

            long from, to;
            textctrl->GetSelection(&from, &to);
            textctrl->Remove(from, to);
        }

        void OnPaste(wxClipboardTextEvent& event)
        {
            wxTextCtrl *textctrl = dynamic_cast<wxTextCtrl*>(event.GetEventObject());
            wxCHECK_RET( textctrl, "wrong use of event handler" );

            wxClipboardLocker lock;
            wxCHECK_RET( !!lock, "failed to lock clipboard" );

            wxTextDataObject d;
            wxClipboard::Get()->GetData(d);

            long from, to;
            textctrl->GetSelection(&from, &to);
            textctrl->Replace(from, to, d.GetText());
        }
#endif // __WXMSW__

        DECLARE_EVENT_TABLE()

        friend class ListHandler;
};

BEGIN_EVENT_TABLE(TextctrlHandler, wxEvtHandler)
#ifdef __WXMSW__
    EVT_TEXT_COPY(-1, TextctrlHandler::OnCopy)
    EVT_TEXT_CUT(-1, TextctrlHandler::OnCut)
    EVT_TEXT_PASTE(-1, TextctrlHandler::OnPaste)
#endif
END_EVENT_TABLE()


class TransTextctrlHandler : public TextctrlHandler
{
    public:
        TransTextctrlHandler(PoeditFrame* frame)
            : TextctrlHandler(frame), m_frame(frame) {}

    private:
        void OnText(wxCommandEvent& event)
        {
            m_frame->UpdateFromTextCtrl();
            event.Skip();
        }

        PoeditFrame *m_frame;

        DECLARE_EVENT_TABLE()
};

BEGIN_EVENT_TABLE(TransTextctrlHandler, TextctrlHandler)
    EVT_TEXT(-1, TransTextctrlHandler::OnText)
END_EVENT_TABLE()


// special handling of events in listctrl
class ListHandler : public wxEvtHandler
{
    public:
        ListHandler(PoeditFrame *frame) :
                 wxEvtHandler(), m_frame(frame) {}

    private:
        void OnSel(wxListEvent& event) { m_frame->OnListSel(event); }
        void OnRightClick(wxMouseEvent& event) { m_frame->OnListRightClick(event); }
        void OnFocus(wxFocusEvent& event) { m_frame->OnListFocus(event); }

        DECLARE_EVENT_TABLE()

        PoeditFrame *m_frame;
};

BEGIN_EVENT_TABLE(ListHandler, wxEvtHandler)
   EVT_LIST_ITEM_SELECTED  (ID_LIST, ListHandler::OnSel)
   EVT_RIGHT_DOWN          (          ListHandler::OnRightClick)
   EVT_SET_FOCUS           (          ListHandler::OnFocus)
END_EVENT_TABLE()

#ifdef __WXOSX__
// wxTextCtrl implementation on OS X uses insertText:, which is intended for
// user input and performs some user input processing, such as autocorrections.
// We need to avoid this, because Poedit's text control is filled with data
// when moving in the list control: https://github.com/vslavik/poedit/issues/81
// Solve this by using a customized control with overriden DoSetValue().
class CustomizedTextCtrl : public wxTextCtrl
{
public:
    CustomizedTextCtrl(wxWindow *parent,
                       wxWindowID winid,
                       const wxString &value = wxEmptyString,
                       const wxPoint &pos = wxDefaultPosition,
                       const wxSize &size = wxDefaultSize,
                       long style = 0,
                       const wxValidator& validator = wxDefaultValidator,
                       const wxString &name = wxTextCtrlNameStr)
       : wxTextCtrl(parent, winid, value, pos, size, style, validator, name)
    {
        NSTextView *text = TextView();
        [text setAutomaticQuoteSubstitutionEnabled:NO];
        [text setAutomaticDashSubstitutionEnabled:NO];

        [text setAllowsUndo:YES];
    }

protected:
    virtual void DoSetValue(const wxString& value, int flags)
    {
        wxEventBlocker block(this, (flags & SetValue_SendEvent) ? 0 : wxEVT_ANY);

        NSTextView *text = TextView();
        [text setString:wxNSStringWithWxString(value)];
        NSUndoManager *undo = [text undoManager];
        [undo removeAllActions];

        SendTextUpdatedEventIfAllowed();
    }

    NSTextView *TextView()
    {
        NSScrollView *scroll = (NSScrollView*)GetHandle();
        return [scroll documentView];
    }
};
#else // !__WXOSX__
typedef wxTextCtrl CustomizedTextCtrl;
#endif

class UnfocusableTextCtrl : public CustomizedTextCtrl
{
    public:
        UnfocusableTextCtrl(wxWindow *parent,
                            wxWindowID winid,
                            const wxString &value = wxEmptyString,
                            const wxPoint &pos = wxDefaultPosition,
                            const wxSize &size = wxDefaultSize,
                            long style = 0,
                            const wxValidator& validator = wxDefaultValidator,
                            const wxString &name = wxTextCtrlNameStr)
           : CustomizedTextCtrl(parent, winid, value, pos, size, style, validator, name)
        {
        }

        virtual bool AcceptsFocus() const { return false; }
};


class AnyTranslatableTextCtrl : public CustomizedTextCtrl
{
    public:
        AnyTranslatableTextCtrl(wxWindow *parent, wxWindowID winid, int style = 0)
           : CustomizedTextCtrl(parent, winid, wxEmptyString,
                                wxDefaultPosition, wxDefaultSize,
                                wxTE_MULTILINE | wxTE_RICH2 | style)
        {
            InitColors();
            Bind(wxEVT_TEXT, [=](wxCommandEvent& e){
                e.Skip();
                HighlightText();
            });
        }

    private:
#ifdef __WXOSX__
        void InitColors()
        {
            m_attrSpace  = @{NSBackgroundColorAttributeName: [NSColor colorWithSRGBRed:0.89 green:0.96 blue:0.68 alpha:1]};
            m_attrEscape = @{NSBackgroundColorAttributeName: [NSColor colorWithSRGBRed:1 green:0.95 blue:1 alpha:1],
                             NSForegroundColorAttributeName: [NSColor colorWithSRGBRed:0.46 green:0 blue:0.01 alpha:1]};
        }

        void HighlightText()
        {
            auto text = GetValue().ToStdWstring();

            NSRange fullRange = NSMakeRange(0, text.length());
            NSLayoutManager *layout = [TextView() layoutManager];
            [layout removeTemporaryAttribute:NSForegroundColorAttributeName forCharacterRange:fullRange];
            [layout removeTemporaryAttribute:NSBackgroundColorAttributeName forCharacterRange:fullRange];

            m_syntax.Highlight(text, [=](int a, int b, SyntaxHighlighter::TextKind kind){
                [layout addTemporaryAttributes:AttrFor(kind) forCharacterRange:NSMakeRange(a, b-a)];
            });
        }

        typedef NSDictionary* AttrType;
        NSDictionary *m_attrSpace, *m_attrEscape;

#else // !__WXOSX__

        void InitColors()
        {
            m_attrDefault.SetBackgroundColour(*wxWHITE);
            m_attrDefault.SetTextColour(*wxBLACK);

            m_attrSpace.SetBackgroundColour("#E4F6AE");

            m_attrEscape.SetBackgroundColour("#FFF1FF");
            m_attrEscape.SetTextColour("#760003");
        }

        void HighlightText()
        {
            auto text = GetValue().ToStdWstring();

            wxWindowUpdateLocker noupd(this);
            wxEventBlocker block(this, wxEVT_TEXT);
            SetStyle(-1, -1, m_attrDefault);

            m_syntax.Highlight(text, [=](int a, int b, SyntaxHighlighter::TextKind kind){
                SetStyle(a, b, AttrFor(kind));
            });
        }

        typedef wxTextAttr AttrType;
        wxTextAttr m_attrDefault, m_attrSpace, m_attrEscape;
#endif // __WXOSX__/!__WXOSX__

        const AttrType& AttrFor(SyntaxHighlighter::TextKind kind) const
        {
            switch (kind)
            {
                case SyntaxHighlighter::LeadingWhitespace:  return m_attrSpace;
                case SyntaxHighlighter::Escape:             return m_attrEscape;
            }
        }

        SyntaxHighlighter m_syntax;
};

class SourceTextCtrl : public AnyTranslatableTextCtrl
{
    public:
        SourceTextCtrl(wxWindow *parent, wxWindowID winid)
            : AnyTranslatableTextCtrl(parent, winid, wxTE_READONLY)
        {
        }
};

class TranslationTextCtrl : public AnyTranslatableTextCtrl
{
    public:
        TranslationTextCtrl(wxWindow *parent, wxWindowID winid)
            : AnyTranslatableTextCtrl(parent, winid)
        {
#ifdef __WXMSW__
            PrepareTextCtrlForSpellchecker(this);
#endif
        }
};


BEGIN_EVENT_TABLE(PoeditFrame, wxFrame)
// OS X and GNOME apps should open new documents in a new window. On Windows,
// however, the usual thing to do is to open the new document in the already
// open window and replace the current document.
#ifdef __WXMSW__
   EVT_MENU           (wxID_NEW,                  PoeditFrame::OnNew)
   EVT_MENU           (XRCID("menu_new_from_pot"),PoeditFrame::OnNew)
   EVT_MENU           (wxID_OPEN,                 PoeditFrame::OnOpen)
 #ifndef __WXOSX__
   EVT_MENU_RANGE     (wxID_FILE1, wxID_FILE9,    PoeditFrame::OnOpenHist)
 #endif
#endif // __WXMSW__
   EVT_MENU           (wxID_CLOSE,                PoeditFrame::OnCloseCmd)
   EVT_MENU           (wxID_SAVE,                 PoeditFrame::OnSave)
   EVT_MENU           (wxID_SAVEAS,               PoeditFrame::OnSaveAs)
   EVT_MENU           (XRCID("menu_export"),      PoeditFrame::OnExport)
   EVT_MENU           (XRCID("menu_catproperties"), PoeditFrame::OnProperties)
   EVT_MENU           (XRCID("menu_update"),      PoeditFrame::OnUpdate)
   EVT_MENU           (XRCID("menu_update_from_pot"),PoeditFrame::OnUpdate)
   EVT_MENU           (XRCID("menu_validate"),    PoeditFrame::OnValidate)
   EVT_MENU           (XRCID("menu_purge_deleted"), PoeditFrame::OnPurgeDeleted)
   EVT_MENU           (XRCID("menu_fuzzy"),       PoeditFrame::OnFuzzyFlag)
   EVT_MENU           (XRCID("menu_ids"),         PoeditFrame::OnIDsFlag)
   EVT_MENU           (XRCID("menu_comment_win"), PoeditFrame::OnCommentWinFlag)
   EVT_MENU           (XRCID("menu_auto_comments_win"), PoeditFrame::OnAutoCommentsWinFlag)
   EVT_MENU           (XRCID("sort_by_order"),    PoeditFrame::OnSortByFileOrder)
   EVT_MENU           (XRCID("sort_by_source"),    PoeditFrame::OnSortBySource)
   EVT_MENU           (XRCID("sort_by_translation"), PoeditFrame::OnSortByTranslation)
   EVT_MENU           (XRCID("sort_group_by_context"), PoeditFrame::OnSortGroupByContext)
   EVT_MENU           (XRCID("sort_untrans_first"), PoeditFrame::OnSortUntranslatedFirst)
   EVT_MENU           (XRCID("menu_copy_from_src"), PoeditFrame::OnCopyFromSource)
   EVT_MENU           (XRCID("menu_clear"),       PoeditFrame::OnClearTranslation)
   EVT_MENU           (XRCID("menu_references"),  PoeditFrame::OnReferencesMenu)
   EVT_MENU           (wxID_FIND,                 PoeditFrame::OnFind)
   EVT_MENU           (XRCID("menu_find_next"),   PoeditFrame::OnFindNext)
   EVT_MENU           (XRCID("menu_find_prev"),   PoeditFrame::OnFindPrev)
   EVT_MENU           (XRCID("menu_comment"),     PoeditFrame::OnEditComment)
   EVT_MENU           (XRCID("go_done_and_next"),   PoeditFrame::OnDoneAndNext)
   EVT_MENU           (XRCID("go_prev"),            PoeditFrame::OnPrev)
   EVT_MENU           (XRCID("go_next"),            PoeditFrame::OnNext)
   EVT_MENU           (XRCID("go_prev_page"),       PoeditFrame::OnPrevPage)
   EVT_MENU           (XRCID("go_next_page"),       PoeditFrame::OnNextPage)
   EVT_MENU           (XRCID("go_prev_unfinished"), PoeditFrame::OnPrevUnfinished)
   EVT_MENU           (XRCID("go_next_unfinished"), PoeditFrame::OnNextUnfinished)
   EVT_MENU_RANGE     (ID_POPUP_REFS, ID_POPUP_REFS + 999, PoeditFrame::OnReference)
   EVT_MENU_RANGE     (ID_POPUP_TRANS, ID_POPUP_TRANS + 999,
                       PoeditFrame::OnAutoTranslate)
   EVT_MENU           (XRCID("menu_auto_translate"), PoeditFrame::OnAutoTranslateAll)
   EVT_MENU_RANGE     (ID_BOOKMARK_GO, ID_BOOKMARK_GO + 9,
                       PoeditFrame::OnGoToBookmark)
   EVT_MENU_RANGE     (ID_BOOKMARK_SET, ID_BOOKMARK_SET + 9,
                       PoeditFrame::OnSetBookmark)
   EVT_CLOSE          (                PoeditFrame::OnCloseWindow)
   EVT_TEXT           (ID_TEXTCOMMENT,PoeditFrame::OnCommentWindowText)
   EVT_SIZE           (PoeditFrame::OnSize)

   // handling of selection:
   EVT_UPDATE_UI(XRCID("menu_references"), PoeditFrame::OnSingleSelectionUpdate)
   EVT_UPDATE_UI_RANGE(ID_BOOKMARK_SET, ID_BOOKMARK_SET + 9, PoeditFrame::OnSingleSelectionUpdate)

   EVT_UPDATE_UI(XRCID("menu_fuzzy"), PoeditFrame::OnSelectionUpdate)
   EVT_UPDATE_UI(XRCID("menu_copy_from_src"), PoeditFrame::OnSelectionUpdate)
   EVT_UPDATE_UI(XRCID("menu_clear"), PoeditFrame::OnSelectionUpdate)
   EVT_UPDATE_UI(XRCID("menu_comment"), PoeditFrame::OnSelectionUpdate)


#if defined(__WXMSW__) || defined(__WXGTK__)
   EVT_MENU(wxID_UNDO,      PoeditFrame::OnTextEditingCommand)
   EVT_MENU(wxID_REDO,      PoeditFrame::OnTextEditingCommand)
   EVT_MENU(wxID_CUT,       PoeditFrame::OnTextEditingCommand)
   EVT_MENU(wxID_COPY,      PoeditFrame::OnTextEditingCommand)
   EVT_MENU(wxID_PASTE,     PoeditFrame::OnTextEditingCommand)
   EVT_MENU(wxID_DELETE,    PoeditFrame::OnTextEditingCommand)
   EVT_MENU(wxID_SELECTALL, PoeditFrame::OnTextEditingCommand)
   EVT_UPDATE_UI(wxID_UNDO,      PoeditFrame::OnTextEditingCommandUpdate)
   EVT_UPDATE_UI(wxID_REDO,      PoeditFrame::OnTextEditingCommandUpdate)
   EVT_UPDATE_UI(wxID_CUT,       PoeditFrame::OnTextEditingCommandUpdate)
   EVT_UPDATE_UI(wxID_COPY,      PoeditFrame::OnTextEditingCommandUpdate)
   EVT_UPDATE_UI(wxID_PASTE,     PoeditFrame::OnTextEditingCommandUpdate)
   EVT_UPDATE_UI(wxID_DELETE,    PoeditFrame::OnTextEditingCommandUpdate)
   EVT_UPDATE_UI(wxID_SELECTALL, PoeditFrame::OnTextEditingCommandUpdate)
  #if 0
    // These translations are provided by wxWidgets. Force the strings here,
    // even though unused, because Poedit is translated into many more languages
    // than wx is.
    _("&Undo"),               _("Undo")
    _("&Redo"),               _("Redo")
    _("Cu&t"),                _("Cut")
    _("&Copy"),               _("Copy")
    _("&Paste"),              _("Paste")
    _("&Delete"),             _("Delete")
    _("Select &All"),         _("Select All")
  #endif
#endif
END_EVENT_TABLE()



class PoeditDropTarget : public wxFileDropTarget
{
public:
    PoeditDropTarget(PoeditFrame *win) : m_win(win) {}

    virtual bool OnDropFiles(wxCoord /*x*/, wxCoord /*y*/,
                             const wxArrayString& files)
    {
        if ( files.size() != 1 )
        {
            wxLogError(_("You can't drop more than one file on Poedit window."));
            return false;
        }

        wxFileName f(files[0]);

        if ( f.GetExt().Lower() != "po" )
        {
            wxLogError(_("File '%s' is not a message catalog."),
                       f.GetFullPath().c_str());
            return false;
        }

        if ( !f.FileExists() )
        {
            wxLogError(_("File '%s' doesn't exist."), f.GetFullPath().c_str());
            return false;
        }

        m_win->OpenFile(f.GetFullPath());

        return true;
    }

private:
    PoeditFrame *m_win;
};


// Frame class:

PoeditFrame::PoeditFrame() :
    wxFrame(NULL, -1, _("Poedit"),
            wxDefaultPosition, wxDefaultSize,
            wxDEFAULT_FRAME_STYLE | wxNO_FULL_REPAINT_ON_RESIZE,
            "mainwin"),
    m_contentType(Content::Invalid),
    m_contentView(nullptr),
    m_catalog(nullptr),
    m_fileExistsOnDisk(false),
    m_list(nullptr),
    m_modified(false),
    m_hasObsoleteItems(false),
    m_dontAutoclearFuzzyStatus(false),
    m_setSashPositionsWhenMaximized(false)
{
    m_list = nullptr;
    m_textTrans = nullptr;
    m_textOrig = nullptr;
    m_textOrigPlural = nullptr;
    m_textComment = nullptr;
    m_textAutoComments = nullptr;
    m_bottomSplitter = nullptr;
    m_splitter = nullptr;

    // make sure that the [ID_POEDIT_FIRST,ID_POEDIT_LAST] range of IDs is not
    // used for anything else:
    wxASSERT_MSG( wxGetCurrentId() < ID_POEDIT_FIRST ||
                  wxGetCurrentId() > ID_POEDIT_LAST,
                  "detected ID values conflict!" );
    wxRegisterId(ID_POEDIT_LAST);

    wxConfigBase *cfg = wxConfig::Get();

    m_displayIDs = (bool)cfg->Read("display_lines", (long)false);
    m_displayCommentWin =
        (bool)cfg->Read("display_comment_win", (long)false);
    m_displayAutoCommentsWin =
        (bool)cfg->Read("display_auto_comments_win", (long)true);
    m_commentWindowEditable =
        (bool)cfg->Read("comment_window_editable", (long)false);
    g_focusToText = (bool)cfg->Read("focus_to_text", (long)false);

#if defined(__WXGTK__)
    wxIconBundle appicons;
    appicons.AddIcon(wxArtProvider::GetIcon("poedit", wxART_FRAME_ICON, wxSize(16,16)));
    appicons.AddIcon(wxArtProvider::GetIcon("poedit", wxART_FRAME_ICON, wxSize(32,32)));
    appicons.AddIcon(wxArtProvider::GetIcon("poedit", wxART_FRAME_ICON, wxSize(48,48)));
    SetIcons(appicons);
#elif defined(__WXMSW__)
    SetIcons(wxIconBundle(wxStandardPaths::Get().GetResourcesDir() + "\\Resources\\Poedit.ico"));
#endif

    // This is different from the default, because it's a bit smaller on OS X
    m_normalGuiFont = wxSystemSettings::GetFont(wxSYS_DEFAULT_GUI_FONT);
    m_boldGuiFont = m_normalGuiFont;
    m_boldGuiFont.SetWeight(wxFONTWEIGHT_BOLD);

    wxMenuBar *MenuBar = wxXmlResource::Get()->LoadMenuBar("mainmenu");
    if (MenuBar)
    {
#ifndef __WXOSX__
        wxString menuName(_("&File"));
        menuName.Replace(wxT("&"), wxEmptyString);
        m_menuForHistory = MenuBar->GetMenu(MenuBar->FindMenu(menuName));
        FileHistory().UseMenu(m_menuForHistory);
        FileHistory().AddFilesToMenu(m_menuForHistory);
#endif
        SetMenuBar(MenuBar);
        AddBookmarksMenu(MenuBar->GetMenu(MenuBar->FindMenu(_("&Go"))));
#ifdef __WXOSX__
        wxGetApp().TweakOSXMenuBar(MenuBar);
#endif
    }
    else
    {
        wxLogError("Cannot load main menu from resource, something must have went terribly wrong.");
        wxLog::FlushActive();
        return;
    }

    wxXmlResource::Get()->LoadToolBar(this, "toolbar");

    GetMenuBar()->Check(XRCID("menu_ids"), m_displayIDs);
    GetMenuBar()->Check(XRCID("menu_comment_win"), m_displayCommentWin);
    GetMenuBar()->Check(XRCID("menu_auto_comments_win"), m_displayAutoCommentsWin);

    CreateStatusBar(1, wxST_SIZEGRIP);

    m_contentWrappingSizer = new wxBoxSizer(wxVERTICAL);
    SetSizer(m_contentWrappingSizer);

    m_attentionBar = new AttentionBar(this);
    m_contentWrappingSizer->Add(m_attentionBar, wxSizerFlags().Expand());

    SetAccelerators();
    RestoreWindowState(this, wxSize(980, 700), WinState_Size | WinState_Pos);

    UpdateMenu();

    ms_instances.insert(this);

    SetDropTarget(new PoeditDropTarget(this));

#ifdef __WXOSX__
    NSWindow *wnd = (NSWindow*)GetWXWindow();
    [wnd setCollectionBehavior:NSWindowCollectionBehaviorFullScreenPrimary];
#endif
}


void PoeditFrame::EnsureContentView(Content type)
{
    if (m_contentType == type)
        return;

#ifdef __WXMSW__
    wxWindowUpdateLocker no_updates(this);
#endif

    if (m_contentView)
        DestroyContentView();

    switch (type)
    {
        case Content::Invalid:
            m_contentType = Content::Invalid;
            return; // nothing to do

        case Content::Welcome:
            m_contentView = CreateContentViewWelcome();
            break;

        case Content::Empty_PO:
            m_contentView = CreateContentViewEmptyPO();
            break;

        case Content::PO:
            m_contentView = CreateContentViewPO();
            break;
    }

    m_contentType = type;
    m_contentWrappingSizer->Add(m_contentView, wxSizerFlags(1).Expand());
    Layout();
#ifdef __WXMSW__
    m_contentView->Show();
    Layout();
#endif
}


wxWindow* PoeditFrame::CreateContentViewPO()
{
#if defined(__WXMSW__)
    const int SPLITTER_FLAGS = wxSP_NOBORDER;
#elif defined(__WXMAC__)
    // wxMac doesn't show XORed line:
    const int SPLITTER_FLAGS = wxSP_LIVE_UPDATE;
#else
    const int SPLITTER_FLAGS = wxSP_3DBORDER;
#endif

    m_splitter = new wxSplitterWindow(this, -1,
                                      wxDefaultPosition, wxDefaultSize,
                                      SPLITTER_FLAGS);
#ifdef __WXMSW__
    // don't create the window as shown, avoid flicker
    m_splitter->Hide();
#endif

    // make only the upper part grow when resizing
    m_splitter->SetSashGravity(1.0);

    wxPanel *topPanel = new wxPanel(m_splitter, wxID_ANY);

    m_list = new PoeditListCtrl(topPanel,
                                ID_LIST,
                                wxDefaultPosition, wxDefaultSize,
                                wxLC_REPORT,
                                m_displayIDs);

    wxSizer *topSizer = new wxBoxSizer(wxVERTICAL);
    topSizer->Add(m_list, wxSizerFlags(1).Expand());
    topPanel->SetSizer(topSizer);

    m_bottomSplitter = new wxSplitterWindow(m_splitter, -1,
                                            wxDefaultPosition, wxDefaultSize,
                                            SPLITTER_FLAGS);
    // left part (translation) should grow, not comments one:
    m_bottomSplitter->SetSashGravity(1.0);
    m_bottomSplitter->Bind(wxEVT_UPDATE_UI, &PoeditFrame::OnSingleSelectionUpdate, this);

    m_bottomLeftPanel = new wxPanel(m_bottomSplitter);
    m_bottomRightPanel = new wxPanel(m_bottomSplitter);

    wxStaticText *labelSource =
        new wxStaticText(m_bottomLeftPanel, -1, _("Source text:"));
    labelSource->SetFont(m_boldGuiFont);

    m_labelContext = new wxStaticText(m_bottomLeftPanel, -1, wxEmptyString);
    m_labelContext->SetFont(m_normalGuiFont);
    m_labelContext->Hide();

    m_labelSingular = new wxStaticText(m_bottomLeftPanel, -1, _("Singular:"));
    m_labelSingular->SetFont(m_normalGuiFont);
    m_textOrig = new SourceTextCtrl(m_bottomLeftPanel, ID_TEXTORIG);

    m_labelPlural = new wxStaticText(m_bottomLeftPanel, -1, _("Plural:"));
    m_labelPlural->SetFont(m_normalGuiFont);
    m_textOrigPlural = new SourceTextCtrl(m_bottomLeftPanel, ID_TEXTORIGPLURAL);

    wxStaticText *labelTrans =
        new wxStaticText(m_bottomLeftPanel, -1, _("Translation:"));
    labelTrans->SetFont(m_boldGuiFont);

    m_textTrans = new TranslationTextCtrl(m_bottomLeftPanel, ID_TEXTTRANS);
    m_textTrans->PushEventHandler(new TransTextctrlHandler(this));

    // in case of plurals form, this is the control for n=1:
    m_textTransSingularForm = NULL;

    m_pluralNotebook = new wxNotebook(m_bottomLeftPanel, -1);

    m_labelAutoComments = new wxStaticText(m_bottomRightPanel, -1, _("Notes for translators:"));
    m_labelAutoComments->SetFont(m_boldGuiFont);
    m_textAutoComments = new UnfocusableTextCtrl(m_bottomRightPanel,
                                ID_TEXTORIG, wxEmptyString,
                                wxDefaultPosition, wxDefaultSize,
                                wxTE_MULTILINE | wxTE_RICH2 | wxTE_READONLY);

    m_labelComment = new wxStaticText(m_bottomRightPanel, -1, _("Comment:"));
    m_labelComment->SetFont(m_boldGuiFont);
    m_textComment = NULL;
    // This call will force the creation of the right kind of control
    // for the m_textComment member
    UpdateCommentWindowEditable();

    m_errorBar = new ErrorBar(m_bottomLeftPanel);

    SetCustomFonts();

    wxSizer *leftSizer = new wxBoxSizer(wxVERTICAL);
    wxSizer *rightSizer = new wxBoxSizer(wxVERTICAL);

    wxFlexGridSizer *gridSizer = new wxFlexGridSizer(2);
    gridSizer->AddGrowableCol(1);
    gridSizer->AddGrowableRow(0);
    gridSizer->AddGrowableRow(1);
    gridSizer->Add(m_labelSingular, 0, wxALIGN_CENTER_VERTICAL | wxALL, 3);
    gridSizer->Add(m_textOrig, 1, wxEXPAND);
    gridSizer->Add(m_labelPlural, 0, wxALIGN_CENTER_VERTICAL | wxALL, 3);
    gridSizer->Add(m_textOrigPlural, 1, wxEXPAND);
    gridSizer->SetItemMinSize(m_textOrig, 1, 1);
    gridSizer->SetItemMinSize(m_textOrigPlural, 1, 1);

    leftSizer->Add(m_labelContext, 0, wxEXPAND | wxALL, 3);
    leftSizer->Add(labelSource, 0, wxEXPAND | wxALL, 3);
    leftSizer->Add(gridSizer, 1, wxEXPAND);
    leftSizer->Add(labelTrans, 0, wxEXPAND | wxALL, 3);
    leftSizer->Add(m_textTrans, 1, wxEXPAND);
    leftSizer->Add(m_pluralNotebook, 1, wxEXPAND);
    leftSizer->Add(m_errorBar, 0, wxEXPAND | wxALL, 2);
    rightSizer->Add(m_labelAutoComments, 0, wxEXPAND | wxALL, 3);
    rightSizer->Add(m_textAutoComments, 1, wxEXPAND);
    rightSizer->Add(m_labelComment, 0, wxEXPAND | wxALL, 3);
    rightSizer->Add(m_textComment, 1, wxEXPAND);

    m_bottomLeftPanel->SetAutoLayout(true);
    m_bottomLeftPanel->SetSizer(leftSizer);

    m_bottomRightPanel->SetAutoLayout(true);
    m_bottomRightPanel->SetSizer(rightSizer);

    m_bottomSplitter->SetMinimumPaneSize(250);
    m_bottomRightPanel->Show(false);
    m_bottomSplitter->Initialize(m_bottomLeftPanel);

    m_splitter->SetMinimumPaneSize(200);

    m_list->PushEventHandler(new ListHandler(this));

    ShowPluralFormUI(false);
    UpdateMenu();

    switch ( m_list->sortOrder.by )
    {
        case SortOrder::By_FileOrder:
            GetMenuBar()->Check(XRCID("sort_by_order"), true);
            break;
        case SortOrder::By_Source:
            GetMenuBar()->Check(XRCID("sort_by_source"), true);
            break;
        case SortOrder::By_Translation:
            GetMenuBar()->Check(XRCID("sort_by_translation"), true);
            break;
    }
    GetMenuBar()->Check(XRCID("sort_group_by_context"), m_list->sortOrder.groupByContext);
    GetMenuBar()->Check(XRCID("sort_untrans_first"), m_list->sortOrder.untransFirst);

    // Call splitter splitting later, when the window is layed out, otherwise
    // the sizes would get truncated immediately:
    CallAfter([=]{
        // This is a hack -- windows are not maximized immediately and so we can't
        // set correct sash position in ctor (unmaximized window may be too small
        // for sash position when maximized -- see bug #2120600)
        if ( wxConfigBase::Get()->Read(WindowStatePath(this) + "maximized", long(0)) )
            m_setSashPositionsWhenMaximized = true;

        m_splitter->SplitHorizontally(topPanel, m_bottomSplitter, (int)wxConfigBase::Get()->Read("splitter", -250L));

        UpdateDisplayCommentWin();
    });

    return m_splitter;
}


wxWindow* PoeditFrame::CreateContentViewWelcome()
{
    return new WelcomeScreenPanel(this);
}


wxWindow* PoeditFrame::CreateContentViewEmptyPO()
{
    return new EmptyPOScreenPanel(this);
}


void PoeditFrame::DestroyContentView()
{
    if (!m_contentView)
        return;

    if (m_list)
        m_list->PopEventHandler(true/*delete*/);
    if (m_textTrans)
        m_textTrans->PopEventHandler(true/*delete*/);
    for (size_t i = 0; i < m_textTransPlural.size(); i++)
    {
        if (m_textTransPlural[i])
        {
            m_textTransPlural[i]->PopEventHandler(true/*delete*/);
            m_textTransPlural[i] = nullptr;
        }
    }
    if (m_textComment)
        m_textComment->PopEventHandler(true/*delete*/);

    if (m_list)
        m_list->CatalogChanged(NULL);

    if (m_bottomSplitter && (m_displayCommentWin || m_displayAutoCommentsWin))
    {
        wxConfigBase::Get()->Write("/bottom_splitter",
                                   (long)m_bottomSplitter->GetSashPosition());
    }
    if (m_splitter)
        wxConfigBase::Get()->Write("/splitter", (long)m_splitter->GetSashPosition());

    m_contentWrappingSizer->Detach(m_contentView);
    m_contentView->Destroy();
    m_contentView = nullptr;

    m_list = nullptr;
    m_textTrans = nullptr;
    m_textOrig = nullptr;
    m_textOrigPlural = nullptr;
    m_textComment = nullptr;
    m_textAutoComments = nullptr;
    m_bottomSplitter = nullptr;
    m_splitter = nullptr;
}


PoeditFrame::~PoeditFrame()
{
    ms_instances.erase(this);

    FindFrame::NotifyParentDestroyed(m_list, m_catalog);

    DestroyContentView();

    wxConfigBase *cfg = wxConfig::Get();
    cfg->SetPath("/");

    cfg->Write("display_lines", m_displayIDs);
    cfg->Write("display_comment_win", m_displayCommentWin);
    cfg->Write("display_auto_comments_win", m_displayAutoCommentsWin);

    SaveWindowState(this);

#ifndef __WXOSX__
    FileHistory().RemoveMenu(m_menuForHistory);
    FileHistory().Save(*cfg);
#endif

    // write all changes:
    cfg->Flush();

    delete m_catalog;
    m_catalog = NULL;

    // shutdown the spellchecker:
    InitSpellchecker();
}


void PoeditFrame::SetAccelerators()
{
    wxAcceleratorEntry entries[] = {
#ifdef __WXMSW__
        { wxACCEL_CTRL, WXK_F3,                 XRCID("menu_find_next") },
        { wxACCEL_CTRL | wxACCEL_SHIFT, WXK_F3, XRCID("menu_find_prev") },
#endif

        { wxACCEL_CTRL, WXK_PAGEUP,             XRCID("go_prev_page") },
        { wxACCEL_CTRL, WXK_NUMPAD_PAGEUP,      XRCID("go_prev_page") },
        { wxACCEL_CTRL, WXK_PAGEDOWN,           XRCID("go_next_page") },
        { wxACCEL_CTRL, WXK_NUMPAD_PAGEDOWN,    XRCID("go_next_page") },

        { wxACCEL_CTRL, WXK_UP,                 XRCID("go_prev") },
        { wxACCEL_CTRL, WXK_NUMPAD_UP,          XRCID("go_prev") },
        { wxACCEL_CTRL, WXK_DOWN,               XRCID("go_next") },
        { wxACCEL_CTRL, WXK_NUMPAD_DOWN,        XRCID("go_next") },

        { wxACCEL_CTRL, WXK_RETURN,             XRCID("go_done_and_next") },
        { wxACCEL_CTRL, WXK_NUMPAD_ENTER,       XRCID("go_done_and_next") }
    };

    wxAcceleratorTable accel(WXSIZEOF(entries), entries);
    SetAcceleratorTable(accel);
}


void PoeditFrame::InitSpellchecker()
{
    if (!IsSpellcheckingAvailable())
        return;

    if (!m_catalog || !m_textTrans)
        return;

#ifdef USE_SPELLCHECKING
    Language lang = m_catalog->GetLanguage();

    bool report_problem = false;
    bool enabled = m_catalog &&
                #ifndef __WXMSW__ // language choice is automatic, per-keyboard on Windows
                   lang.IsValid() &&
                #endif
                   wxConfig::Get()->Read("enable_spellchecking",
                                         (long)true);
    const bool enabledInitially = enabled;

#ifdef __WXOSX__
    if (enabled)
    {
        if ( !SetSpellcheckerLang(lang.LangAndCountry()) )
        {
            enabled = false;
            report_problem = true;
        }
    }
#endif

    if ( !InitTextCtrlSpellchecker(m_textTrans, enabled, lang) )
        report_problem = true;

    for (size_t i = 0; i < m_textTransPlural.size(); i++)
    {
        if ( !InitTextCtrlSpellchecker(m_textTransPlural[i], enabled, lang) )
            report_problem = true;
    }

#ifndef __WXMSW__ // language choice is automatic, per-keyboard on Windows, can't fail
    if ( enabledInitially && report_problem )
    {
        AttentionMessage msg
        (
            "missing-spell-dict",
            AttentionMessage::Warning,
            wxString::Format
            (
                // TRANSLATORS: %s is language name in its basic form (as you
                // would see e.g. in a list of supported languages). You may need
                // to rephrase it, e.g. to an equivalent of "for language %s".
                _("Spellchecker dictionary for %s isn't available, you need to install it."),
                lang.DisplayName()
            )
        );
        msg.AddAction(_("Learn more"), std::bind(ShowSpellcheckerHelp));
        msg.AddDontShowAgain();
        m_attentionBar->ShowMessage(msg);
    }
#endif // !__WXMSW__

#endif // USE_SPELLCHECKING
}


void PoeditFrame::OnCloseCmd(wxCommandEvent&)
{
    Close();
}


void PoeditFrame::OpenFile(const wxString& filename)
{
    DoIfCanDiscardCurrentDoc([=]{
        DoOpenFile(filename);
    });
}


void PoeditFrame::DoOpenFile(const wxString& filename)
{
    ReadCatalog(filename);

    if (m_textTrans && m_list)
    {
        if (g_focusToText)
            m_textTrans->SetFocus();
        else
            m_list->SetFocus();
    }
}


bool PoeditFrame::NeedsToAskIfCanDiscardCurrentDoc() const
{
    return m_catalog && m_modified;
}

template<typename TFunctor>
void PoeditFrame::DoIfCanDiscardCurrentDoc(TFunctor completionHandler)
{
    if ( !NeedsToAskIfCanDiscardCurrentDoc() )
    {
        completionHandler();
        return;
    }

    wxWindowPtr<wxMessageDialog> dlg = CreateAskAboutSavingDialog();

    dlg->ShowWindowModalThenDo([this,dlg,completionHandler](int retval) {
        // hide the dialog asap, WriteCatalog() may show another modal sheet
        dlg->Hide();
#ifdef __WXOSX__
        // Hide() alone is not sufficient on OS X, we need to destroy dlg
        // shared_ptr and only then continue. Because this code is called
        // from event loop (and not this functions' caller) at an unspecified
        // time anyway, we can just as well defer it into the next idle time
        // iteration.
        CallAfter([this,retval,completionHandler]() {
#endif

        if (retval == wxID_YES)
        {
            if (!m_fileExistsOnDisk || m_fileName.empty())
                m_fileName = GetSaveAsFilename(m_catalog, m_fileName);

            WriteCatalog(m_fileName, [=](bool saved){
                if (saved)
                    completionHandler();
            });
        }
        else if (retval == wxID_NO)
        {
            // call completion without saving the document
            completionHandler();
        }
        else if (retval == wxID_CANCEL)
        {
            // do not call -- not OK
        }

#ifdef __WXOSX__
        });
#endif
    });
}

wxWindowPtr<wxMessageDialog> PoeditFrame::CreateAskAboutSavingDialog()
{
    wxWindowPtr<wxMessageDialog> dlg(new wxMessageDialog
                    (
                        this,
                        _("Catalog modified. Do you want to save changes?"),
                        _("Save changes"),
                        wxYES_NO | wxCANCEL | wxICON_QUESTION
                    ));
    dlg->SetExtendedMessage(_("Your changes will be lost if you don't save them."));
    dlg->SetYesNoLabels
         (
            _("Save"),
        #ifdef __WXMSW__
            _("Don't save")
        #else
            _("Don't Save")
        #endif
         );
    return dlg;
}



void PoeditFrame::OnCloseWindow(wxCloseEvent& event)
{
    if (event.CanVeto() && NeedsToAskIfCanDiscardCurrentDoc())
    {
#ifdef __WXMAC__
        // Veto the event by default, the window-modally ask for permission.
        // If it turns out that the window can be closed, the completion handler
        // will do it:
        event.Veto();
#endif
        DoIfCanDiscardCurrentDoc([=]{
            Destroy();
        });
    }
    else // can't veto
    {
        Destroy();
    }
}


void PoeditFrame::OnOpen(wxCommandEvent&)
{
    DoIfCanDiscardCurrentDoc([=]{

        wxString path = wxPathOnly(m_fileName);
        if (path.empty())
            path = wxConfig::Get()->Read("last_file_path", wxEmptyString);

        wxString name = wxFileSelector(_("Open catalog"),
                        path, wxEmptyString, wxEmptyString,
                        wxString::Format("%s (*.po)|*.po|%s (*.*)|*.*",
                            _("PO Translation Files"), _("All Files")),
                        wxFD_OPEN | wxFD_FILE_MUST_EXIST, this);

        if (!name.empty())
        {
            wxConfig::Get()->Write("last_file_path", wxPathOnly(name));

            DoOpenFile(name);
        }
    });
}



#ifndef __WXOSX__
void PoeditFrame::OnOpenHist(wxCommandEvent& event)
{
    wxString f(FileHistory().GetHistoryFile(event.GetId() - wxID_FILE1));
    if ( !wxFileExists(f) )
    {
        wxLogError(_("File '%s' doesn't exist."), f.c_str());
        return;
    }

    OpenFile(f);
}
#endif // !__WXOSX__


void PoeditFrame::OnSave(wxCommandEvent& event)
{
    try
    {
        if (!m_fileExistsOnDisk || m_fileName.empty())
            OnSaveAs(event);
        else
            WriteCatalog(m_fileName);
    }
    catch (Exception& e)
    {
        wxLogError("%s", e.what());
    }
}


static wxString SuggestFileName(const Catalog *catalog)
{
    wxString name;
    if (catalog)
        name = catalog->GetLanguage().Code();

    if (name.empty())
        return "default";
    else
        return name;
}

wxString PoeditFrame::GetSaveAsFilename(Catalog *cat, const wxString& current)
{
    wxString name(wxFileNameFromPath(current));
    wxString path(wxPathOnly(current));

    if (name.empty())
    {
        path = wxConfig::Get()->Read("last_file_path", wxEmptyString);
        name = SuggestFileName(cat) + ".po";
    }

    name = wxFileSelector(_("Save as..."), path, name, wxEmptyString,
	                      wxString::Format("%s (*.po)|*.po|%s (*.*)|*.*",
                              _("PO Translation Files"), _("All Files")),
                          wxFD_SAVE | wxFD_OVERWRITE_PROMPT, this);
    if (!name.empty())
    {
        wxConfig::Get()->Write("last_file_path", wxPathOnly(name));
    }

    return name;
}

void PoeditFrame::DoSaveAs(const wxString& filename)
{
    if (filename.empty())
        return;

    m_fileName = filename;
    WriteCatalog(filename);
}

void PoeditFrame::OnSaveAs(wxCommandEvent&)
{
    DoSaveAs(GetSaveAsFilename(m_catalog, m_fileName));
}


void PoeditFrame::OnExport(wxCommandEvent&)
{
    wxString name;
    wxFileName::SplitPath(m_fileName, nullptr, &name, nullptr);

    if (name.empty())
    {
        name = SuggestFileName(m_catalog) + ".html";
    }
    else
        name += ".html";

    name = wxFileSelector(_("Export as..."),
                          wxPathOnly(m_fileName), name, wxEmptyString,
                          wxString::Format("%s (*.html)|*.html", _("HTML Files")),
                          wxFD_SAVE | wxFD_OVERWRITE_PROMPT, this);
    if (!name.empty())
    {
        wxConfig::Get()->Write("last_file_path", wxPathOnly(name));
        ExportCatalog(name);
    }
}

bool PoeditFrame::ExportCatalog(const wxString& filename)
{
    wxBusyCursor bcur;
    bool ok = m_catalog->ExportToHTML(filename);
    return ok;
}



void PoeditFrame::OnNew(wxCommandEvent& event)
{
    DoIfCanDiscardCurrentDoc([=]{
        bool isFromPOT = event.GetId() == XRCID("menu_new_from_pot");
        if (isFromPOT)
            NewFromPOT();
        else
            NewFromScratch();
    });
}


void PoeditFrame::NewFromPOT()
{
    Catalog *catalog = new Catalog;

    wxString path = wxPathOnly(m_fileName);
    if (path.empty())
        path = wxConfig::Get()->Read("last_file_path", wxEmptyString);
    wxString pot_file =
        wxFileSelector(_("Open catalog template"),
             path, wxEmptyString, wxEmptyString,
             wxString::Format
             (
                 "%s (*.pot)|*.pot|%s (*.po)|*.po|%s (*.*)|*.*",
                 _("POT Translation Templates"),
                 _("PO Translation Files"),
                 _("All Files")
             ),
             wxFD_OPEN | wxFD_FILE_MUST_EXIST, this);
    bool ok = false;
    if (!pot_file.empty())
    {
        wxConfig::Get()->Write("last_file_path", wxPathOnly(pot_file));
        ok = catalog->UpdateFromPOT(pot_file,
                                    /*summary=*/false,
                                    /*cancelledByUser=*/nullptr,
                                    /*replace_header=*/true);
    }
    if (!ok)
    {
        delete catalog;
        return;
    }

    delete m_catalog;
    m_catalog = catalog;

    m_fileName.clear();
    m_fileExistsOnDisk = false;
    m_modified = true;

    if (m_catalog->empty())
    {
        EnsureContentView(Content::Empty_PO);
    }
    else
    {
        EnsureContentView(Content::PO);
        m_list->CatalogChanged(m_catalog);
    }

    UpdateTitle();
    UpdateMenu();
    UpdateStatusBar();
    InitSpellchecker();

    // Choose the language:
    wxWindowPtr<LanguageDialog> dlg(new LanguageDialog(this));

    dlg->ShowWindowModalThenDo([=](int retcode){
        if (retcode == wxID_OK)
        {
            Language lang = dlg->GetLang();
            catalog->Header().Lang = lang;
            catalog->Header().SetHeaderNotEmpty("Plural-Forms", lang.DefaultPluralFormsExpr());

            // Derive save location for the file from the location of the POT
            // file (same directory, language-based name). This doesn't always
            // work, e.g. WordPress plugins use different naming, so don't actually
            // save the file just yet and let the user confirm the location when saving.
            wxFileName pot_fn(pot_file);
            pot_fn.SetFullName(lang.Code() + ".po");

            m_fileName = pot_fn.GetFullPath();
            m_fileExistsOnDisk = false;
            m_modified = true;
        }
        else
        {
            // default to English style plural
            if (catalog->HasPluralItems())
                catalog->Header().SetHeaderNotEmpty("Plural-Forms", "nplurals=2; plural=(n != 1);");
        }

        RecreatePluralTextCtrls();
        UpdateTitle();
        UpdateMenu();
        UpdateStatusBar();
        InitSpellchecker();
        if (m_list)
            m_list->CatalogChanged(m_catalog); // refresh language column
    });
}


void PoeditFrame::NewFromScratch()
{
    Catalog *catalog = new Catalog;
    catalog->CreateNewHeader();

    delete m_catalog;
    m_catalog = catalog;

    m_fileName.clear();
    m_fileExistsOnDisk = false;
    m_modified = true;

    EnsureContentView(Content::Empty_PO);

    UpdateTitle();
    UpdateMenu();
    UpdateStatusBar();

    // Choose the language:
    wxWindowPtr<LanguageDialog> dlg(new LanguageDialog(this));

    dlg->ShowWindowModalThenDo([=](int retcode){
        if (retcode == wxID_OK)
        {
            Language lang = dlg->GetLang();
            catalog->Header().Lang = lang;
            catalog->Header().SetHeaderNotEmpty("Plural-Forms", lang.DefaultPluralFormsExpr());
        }
    });
}


void PoeditFrame::OnProperties(wxCommandEvent&)
{
    EditCatalogProperties();
}

void PoeditFrame::EditCatalogProperties()
{
    wxWindowPtr<PropertiesDialog> dlg(new PropertiesDialog(this, m_fileExistsOnDisk));

    const Language prevLang = m_catalog->GetLanguage();
    dlg->TransferTo(m_catalog);
    dlg->ShowWindowModalThenDo([=](int retcode){
        if (retcode == wxID_OK)
        {
            dlg->TransferFrom(m_catalog);
            m_modified = true;
            RecreatePluralTextCtrls();
            UpdateTitle();
            UpdateMenu();
            if (prevLang != m_catalog->GetLanguage())
            {
                InitSpellchecker();
                // trigger resorting and language header update:
                if (m_list)
                    m_list->CatalogChanged(m_catalog);
            }
        }
    });
}

void PoeditFrame::EditCatalogPropertiesAndUpdateFromSources()
{
    // TODO: share code with EditCatalogProperties()

    wxWindowPtr<PropertiesDialog> dlg(new PropertiesDialog(this, m_fileExistsOnDisk, 1));

    const Language prevLang = m_catalog->GetLanguage();
    dlg->TransferTo(m_catalog);
    dlg->ShowWindowModalThenDo([=](int retcode){
        if (retcode == wxID_OK)
        {
            dlg->TransferFrom(m_catalog);
            m_modified = true;
            if (m_list)
                RecreatePluralTextCtrls();
            UpdateTitle();
            UpdateMenu();
            if (prevLang != m_catalog->GetLanguage())
            {
                InitSpellchecker();
                // trigger resorting and language header update:
                if (m_list)
                    m_list->CatalogChanged(m_catalog);
            }

            if (!m_catalog->Header().SearchPaths.empty())
            {
                EnsureContentView(Content::PO);
                UpdateCatalog();
            }
        }
    });
}


void PoeditFrame::UpdateAfterPreferencesChange()
{
    g_focusToText = (bool)wxConfig::Get()->Read("focus_to_text",
                                                 (long)false);

    if (m_list)
    {
        SetCustomFonts();
        m_list->Refresh(); // if font changed
        UpdateCommentWindowEditable();
        InitSpellchecker();
    }
}

/*static*/ void PoeditFrame::UpdateAllAfterPreferencesChange()
{
    for (PoeditFramesList::const_iterator n = ms_instances.begin();
         n != ms_instances.end(); ++n)
    {
        (*n)->UpdateAfterPreferencesChange();
    }
}


bool PoeditFrame::UpdateCatalog(const wxString& pot_file)
{
    // This ensures that the list control won't be redrawn during Update()
    // call when a dialog box is hidden; another alternative would be to call
    // m_list->CatalogChanged(NULL) here
    std::unique_ptr<wxWindowUpdateLocker> locker;
    if (m_list)
        locker.reset(new wxWindowUpdateLocker(m_list));

    ProgressInfo progress(this, _("Updating catalog"));

    bool cancelledByUser;
    bool succ;
    if (pot_file.empty())
        succ = m_catalog->Update(&progress, true, &cancelledByUser);
    else
        succ = m_catalog->UpdateFromPOT(pot_file, true, &cancelledByUser);

    EnsureContentView(Content::PO);
    m_list->CatalogChanged(m_catalog);

    m_modified = succ || m_modified;
    if (!succ && !cancelledByUser)
    {
        wxLogWarning(_("Entries in the catalog are probably incorrect."));
        wxLogError(
           _("Updating the catalog failed. Click on 'Details >>' for details."));
    }

    return succ;
}

void PoeditFrame::OnUpdate(wxCommandEvent& event)
{
    DoIfCanDiscardCurrentDoc([=]{

        wxString pot_file;

        if (event.GetId() == XRCID("menu_update_from_pot"))
        {
            wxString path = wxPathOnly(m_fileName);
            if (path.empty())
                path = wxConfig::Get()->Read("last_file_path", wxEmptyString);
            pot_file =
                wxFileSelector(_("Open catalog template"),
                     path, wxEmptyString, wxEmptyString,
                     wxString::Format
                     (
                         "%s (*.pot)|*.pot|%s (*.po)|*.po|%s (*.*)|*.*",
                         _("POT Translation Templates"),
                         _("PO Translation Files"),
                         _("All Files")
                     ),
                     wxFD_OPEN | wxFD_FILE_MUST_EXIST, this);
            if (pot_file.empty())
                return;
            wxConfig::Get()->Write("last_file_path", wxPathOnly(pot_file));
        }

        try
        {
            if (UpdateCatalog(pot_file))
            {
                if (wxConfig::Get()->ReadBool("use_tm", true) &&
                    wxConfig::Get()->ReadBool("use_tm_when_updating", false))
                {
                    AutoTranslateCatalog();
                }
            }
        }
        catch (Exception& e)
        {
            wxLogError("%s", e.what());
        }

        RefreshControls();

    });
}


void PoeditFrame::OnValidate(wxCommandEvent&)
{
    try
    {
        wxBusyCursor bcur;
        ReportValidationErrors(m_catalog->Validate(),
                               /*mo_compilation_failed=*/Catalog::CompilationStatus::NotDone,
                               /*from_save=*/false, []{});
    }
    catch (Exception& e)
    {
        wxLogError("%s", e.what());
    }
}


template<typename TFunctor>
void PoeditFrame::ReportValidationErrors(int errors,
                                         Catalog::CompilationStatus mo_compilation_status,
                                         bool from_save, TFunctor completionHandler)
{
    wxWindowPtr<wxMessageDialog> dlg;

    if ( errors )
    {
        if (m_list && m_catalog->GetCount())
            m_list->RefreshItems(0, m_catalog->GetCount()-1);
        RefreshControls();

        dlg.reset(new wxMessageDialog
        (
            this,
            wxString::Format
            (
                wxPLURAL("%d issue with the translation found.",
                         "%d issues with the translation found.",
                         errors),
                errors
            ),
            _("Validation results"),
            wxOK | wxICON_ERROR
        ));
        wxString details = _("Entries with errors were marked in red in the list. Details of the error will be shown when you select such an entry.");
        if ( from_save )
        {
            details += "\n\n";
            switch ( mo_compilation_status )
            {
                case Catalog::CompilationStatus::NotDone:
                    details += _("The file was saved safely.");
                    break;
                case Catalog::CompilationStatus::Success:
                    details += _("The file was saved safely and compiled into the MO format, but it will probably not work correctly.");
                    break;
                case Catalog::CompilationStatus::Error:
                    details += _("The file was saved safely, but it cannot be compiled into the MO format and used.");
                    break;
            }
        }
        dlg->SetExtendedMessage(details);
    }
    else
    {
        wxASSERT( !from_save );

        dlg.reset(new wxMessageDialog
        (
            this,
            _("No problems with the translation found."),
            _("Validation results"),
            wxOK | wxICON_INFORMATION
        ));

        wxString details;
        int unfinished = 0;
        m_catalog->GetStatistics(nullptr, nullptr, nullptr, nullptr, &unfinished);
        if (unfinished)
        {
            details = wxString::Format(wxPLURAL("The translation is ready for use, but %d entry is not translated yet.",
                                                "The translation is ready for use, but %d entries are not translated yet.", unfinished), unfinished);
        }
        else
        {
            details = _("The translation is ready for use.");
        }
        dlg->SetExtendedMessage(details);
    }

    dlg->ShowWindowModalThenDo([dlg,completionHandler](int){
        completionHandler();
    });
}


void PoeditFrame::OnListSel(wxListEvent& event)
{
    wxWindow *focus = wxWindow::FindFocus();
    bool hasFocus = (focus == m_textTrans) ||
                    (focus && focus->GetParent() == m_pluralNotebook);

    event.Skip();

    UpdateToTextCtrl();

    if (hasFocus)
    {
        if (m_textTrans->IsShown())
            m_textTrans->SetFocus();
        else if (!m_textTransPlural.empty())
            m_textTransPlural[0]->SetFocus();
    }
}



void PoeditFrame::OnReferencesMenu(wxCommandEvent&)
{
    CatalogItem *entry = GetCurrentItem();
    if ( !entry )
        return;

    const wxArrayString& refs = entry->GetReferences();

    if (refs.GetCount() == 0)
        wxMessageBox(_("No references to this string found."));
    else if (refs.GetCount() == 1)
        ShowReference(0);
    else
    {
        wxString *table = new wxString[refs.GetCount()];
        for (unsigned i = 0; i < refs.GetCount(); i++)
            table[i] = refs[i];
        int result = wxGetSingleChoiceIndex(_("Please choose the reference you want to show:"), _("References"),
                          (int)refs.GetCount(), table);
        delete[] table;
        if (result != -1)
            ShowReference(result);
    }
}


void PoeditFrame::OnReference(wxCommandEvent& event)
{
    ShowReference(event.GetId() - ID_POPUP_REFS);
}



void PoeditFrame::ShowReference(int num)
{
    CatalogItem *entry = GetCurrentItem();
    wxCHECK_RET( entry, "no entry selected" );

    wxBusyCursor bcur;

    wxString basepath;
    wxString cwd = wxGetCwd();

    if (!!m_fileName)
    {
        wxString path;

        if (wxIsAbsolutePath(m_catalog->Header().BasePath))
            path = m_catalog->Header().BasePath;
        else
            path = wxPathOnly(m_fileName) + "/" + m_catalog->Header().BasePath;

        if (path.Last() == _T('/') || path.Last() == _T('\\'))
            path.RemoveLast();

        if (wxIsAbsolutePath(path))
            basepath = path;
        else
            basepath = cwd + "/" + path;
    }

    FileViewer *w = new FileViewer(this, basepath,
                                   entry->GetReferences(),
                                   num);
    if (w->FileOk())
        w->Show(true);
    else
        w->Close();
}



void PoeditFrame::OnFuzzyFlag(wxCommandEvent& event)
{
    if (event.GetEventObject() == GetToolBar())
    {
        GetMenuBar()->Check(XRCID("menu_fuzzy"),
                            GetToolBar()->GetToolState(XRCID("menu_fuzzy")));
    }
    else
    {
        GetToolBar()->ToggleTool(XRCID("menu_fuzzy"),
                                 GetMenuBar()->IsChecked(XRCID("menu_fuzzy")));
    }

    bool setFuzzy = !GetCurrentItem()->IsFuzzy();

    bool modified = false;

    m_list->ForSelectedCatalogItemsDo([=,&modified](CatalogItem& item){
        if (item.IsFuzzy() != setFuzzy)
        {
            item.SetFuzzy(setFuzzy);
            item.SetModified(true);
            modified = true;
        }
    });

    if (modified && !IsModified())
    {
        m_modified = true;
        UpdateTitle();
    }
    UpdateStatusBar();

    UpdateToTextCtrl();

    if (m_list->HasSingleSelection())
    {
        // The user explicitly changed fuzzy status (e.g. to on). Normally, if the
        // user edits an entry, it's fuzzy flag is cleared, but if the user sets
        // fuzzy on to indicate the translation is problematic and then continues
        // editing the entry, we do not want to annoy him by changing fuzzy back on
        // every keystroke.
        m_dontAutoclearFuzzyStatus = true;
    }
}



void PoeditFrame::OnIDsFlag(wxCommandEvent&)
{
    m_displayIDs = GetMenuBar()->IsChecked(XRCID("menu_ids"));
    m_list->SetDisplayLines(m_displayIDs);
}



void PoeditFrame::OnCommentWinFlag(wxCommandEvent&)
{
    UpdateDisplayCommentWin();
}

void PoeditFrame::OnAutoCommentsWinFlag(wxCommandEvent&)
{
    UpdateDisplayCommentWin();
}


void PoeditFrame::OnCopyFromSource(wxCommandEvent&)
{
    bool modified = false;

    m_list->ForSelectedCatalogItemsDo([&modified](CatalogItem& item){
        item.SetTranslationFromSource();
        if (item.IsModified())
            modified = true;
    });

    if (modified && !IsModified())
    {
        m_modified = true;
        UpdateTitle();
    }
    UpdateStatusBar();

    UpdateToTextCtrl();
}

void PoeditFrame::OnClearTranslation(wxCommandEvent&)
{
    bool modified = false;

    m_list->ForSelectedCatalogItemsDo([&modified](CatalogItem& item){
        item.ClearTranslation();
        if (item.IsModified())
            modified = true;
    });

    if (modified && !IsModified())
    {
        m_modified = true;
        UpdateTitle();
    }
    UpdateStatusBar();

    UpdateToTextCtrl();
}


void PoeditFrame::OnFind(wxCommandEvent&)
{
    FindFrame *f = FindFrame::Get(m_list, m_catalog);

    if (!f)
        f = new FindFrame(this, m_list, m_catalog, m_textOrig, m_textTrans, m_textComment, m_textAutoComments);
    f->Show(true);
    f->Raise();
    f->FocusSearchField();
}

void PoeditFrame::OnFindNext(wxCommandEvent&)
{
    FindFrame *f = FindFrame::Get(m_list, m_catalog);
    if ( f )
        f->FindNext();
}

void PoeditFrame::OnFindPrev(wxCommandEvent&)
{
    FindFrame *f = FindFrame::Get(m_list, m_catalog);
    if ( f )
        f->FindPrev();
}


CatalogItem *PoeditFrame::GetCurrentItem() const
{
    if ( !m_catalog || !m_list )
        return NULL;

    int item = m_list->GetFirstSelectedCatalogItem();
    if ( item == -1 )
        return NULL;

    wxASSERT( item >= 0 && item < (int)m_catalog->GetCount() );

    return &(*m_catalog)[item];
}


static inline bool IsAnyQuote(wchar_t c)
{
    switch (c)
    {
        case 0x00BB: // »
        case 0x00AB: // «
        case 0x201C: // “
        case 0x201D: // ”
        case 0x201E: // „
        case 0x201F: // ‟
        case '"':
            return true;
        default:
            return false;
    }
}

static wxString TransformNewval(const wxString& val)
{
    wxString newval(val);

#ifdef __WXOSX__
    // Fix occurrences of smart quotes after \, e.g. \“ -- they shouldn't happen
    // because we disabled smart quotes, but apparently some people either
    // enable them back or something else interfered. So play it safe and filter
    // them out:
    for (wxString::iterator i = newval.begin(); i != newval.end(); ++i)
    {
        if (*i == '\\')
        {
            ++i;
            if (i == newval.end())
                break;
            if (IsAnyQuote(*i))
                *i = '"';
        }
    }
#endif // __WXOSX__

    newval.Replace("\n", "");

    if (!newval.empty() && newval[0u] == _T('"'))
        newval.Prepend("\\");
    for (unsigned i = 1; i < newval.Len(); i++)
        if (newval[i] == _T('"') && newval[i-1] != _T('\\'))
        {
            newval = newval.Mid(0, i) + _T("\\\"") + newval.Mid(i+1);
            i++;
        }

    // string ending with [^\]\ is invalid:
    if (newval.length() > 1 &&
        newval[newval.length()-1] == _T('\\') &&
        newval[newval.length()-2] != _T('\\'))
    {
        newval.RemoveLast();
    }

    return newval;
}

void PoeditFrame::UpdateFromTextCtrl()
{
    CatalogItem *entry = GetCurrentItem();
    if ( !entry )
        return;

    wxString key = entry->GetString();
    bool newfuzzy = GetToolBar()->GetToolState(XRCID("menu_fuzzy"));

    const bool oldIsTranslated = entry->IsTranslated();
    bool allTranslated = true; // will be updated later
    bool anyTransChanged = false; // ditto

    if (entry->HasPlural())
    {
        wxArrayString str;
        for (unsigned i = 0; i < m_textTransPlural.size(); i++)
        {
            wxString val = TransformNewval(m_textTransPlural[i]->GetValue());
            str.Add(val);
            if ( val.empty() )
                allTranslated = false;
        }

        if ( str != entry->GetTranslations() )
        {
            anyTransChanged = true;
            entry->SetTranslations(str);
        }
    }
    else
    {
        wxString newval =
            TransformNewval(m_textTrans->GetValue());

        if ( newval.empty() )
            allTranslated = false;

        if ( newval != entry->GetTranslation() )
        {
            anyTransChanged = true;
            entry->SetTranslation(newval);
        }
    }

    if (entry->IsFuzzy() == newfuzzy && !anyTransChanged)
    {
        return; // not even fuzzy status changed, so return
    }

    // did something affecting statistics change?
    bool statisticsChanged = false;

    if (newfuzzy == entry->IsFuzzy() && !m_dontAutoclearFuzzyStatus)
        newfuzzy = false;


    GetToolBar()->ToggleTool(XRCID("menu_fuzzy"), newfuzzy);
    GetMenuBar()->Check(XRCID("menu_fuzzy"), newfuzzy);

    if ( entry->IsFuzzy() != newfuzzy )
    {
        entry->SetFuzzy(newfuzzy);
        statisticsChanged = true;
    }
    if ( oldIsTranslated != allTranslated )
    {
        entry->SetTranslated(allTranslated);
        statisticsChanged = true;
    }
    entry->SetModified(true);
    entry->SetAutomatic(false);

    m_list->RefreshSelectedItems();

    if ( statisticsChanged )
    {
        UpdateStatusBar();
    }
    // else: no point in recomputing stats

    if ( !IsModified() )
    {
        m_modified = true;
        UpdateTitle();
    }
}

namespace
{

struct EventHandlerDisabler
{
    EventHandlerDisabler(wxEvtHandler *h) : m_hnd(h)
        { m_hnd->SetEvtHandlerEnabled(false); }
    ~EventHandlerDisabler()
        { m_hnd->SetEvtHandlerEnabled(true); }

    wxEvtHandler *m_hnd;
};

void SetTranslationValue(wxTextCtrl *txt, const wxString& value)
{
    // disable EVT_TEXT forwarding -- the event is generated by
    // programmatic changes to text controls' content and we *don't*
    // want UpdateFromTextCtrl() to be called from here
    EventHandlerDisabler disabler(txt->GetEventHandler());
    txt->SetValue(value);
}

} // anonymous namespace

void PoeditFrame::UpdateToTextCtrl()
{
    CatalogItem *entry = GetCurrentItem();
    if ( !entry )
        return;

    wxString t_o, t_t, t_c, t_ac;
    t_o = entry->GetString();
    t_o.Replace("\\n", "\\n\n");
    t_c = entry->GetComment();
    t_c.Replace("\\n", "\\n\n");

    for (unsigned i=0; i < entry->GetAutoComments().GetCount(); i++)
      t_ac += entry->GetAutoComments()[i] + "\n";
    t_ac.Replace("\\n", "\\n\n");

    // remove "# " in front of every comment line
    t_c = CommentDialog::RemoveStartHash(t_c);

    m_textOrig->SetValue(t_o);

    if (entry->HasPlural())
    {
        wxString t_op = entry->GetPluralString();
        t_op.Replace("\\n", "\\n\n");
        m_textOrigPlural->SetValue(t_op);

        unsigned formsCnt = (unsigned)m_textTransPlural.size();
        for (unsigned j = 0; j < formsCnt; j++)
            SetTranslationValue(m_textTransPlural[j], wxEmptyString);

        unsigned i = 0;
        for (i = 0; i < std::min(formsCnt, entry->GetNumberOfTranslations()); i++)
        {
            t_t = entry->GetTranslation(i);
            t_t.Replace("\\n", "\\n\n");
            SetTranslationValue(m_textTransPlural[i], t_t);
        }
    }
    else
    {
        t_t = entry->GetTranslation();
        t_t.Replace("\\n", "\\n\n");
        SetTranslationValue(m_textTrans, t_t);
    }

    if ( entry->HasContext() )
    {
        const wxString prefix = _("Context:");
        const wxString ctxt = entry->GetContext();
        m_labelContext->SetLabelMarkup(
            wxString::Format("<b>%s</b> %s", prefix, EscapeMarkup(ctxt)));
    }
    m_labelContext->GetContainingSizer()->Show(m_labelContext, entry->HasContext());

    if (m_displayCommentWin)
        m_textComment->SetValue(t_c);

    if( entry->GetValidity() == CatalogItem::Val_Invalid )
        m_errorBar->ShowError(entry->GetErrorString());
    else
        m_errorBar->HideError();

    if (m_displayAutoCommentsWin)
        m_textAutoComments->SetValue(t_ac);

    // by default, editing fuzzy item unfuzzies it
    m_dontAutoclearFuzzyStatus = false;

    GetToolBar()->ToggleTool(XRCID("menu_fuzzy"), entry->IsFuzzy());
    GetMenuBar()->Check(XRCID("menu_fuzzy"), entry->IsFuzzy());

    ShowPluralFormUI(entry->HasPlural());
}



void PoeditFrame::ReadCatalog(const wxString& catalog)
{
    wxBusyCursor bcur;

    // NB: duplicated in PoeditFrame::Create()
    Catalog *cat = new Catalog(catalog);
    if (cat->IsOk())
    {
        ReadCatalog(cat);
    }
    else
    {
        wxMessageDialog dlg
        (
            this,
            _("The file cannot be opened."),
            _("Invalid file"),
            wxOK | wxICON_ERROR
        );
        dlg.SetExtendedMessage(
            _("The file may be either corrupted or in a format not recognized by Poedit.")
        );
        dlg.ShowModal();
        delete cat;
    }
}


void PoeditFrame::ReadCatalog(Catalog *cat)
{
    wxASSERT( cat && cat->IsOk() );

#ifdef __WXMSW__
    wxWindowUpdateLocker no_updates(this);
#endif

    delete m_catalog;
    m_catalog = cat;

    if (m_catalog->empty())
    {
        EnsureContentView(Content::Empty_PO);
    }
    else
    {
        EnsureContentView(Content::PO);
        // this must be done as soon as possible, otherwise the list would be
        // confused
        m_list->CatalogChanged(m_catalog);
    }

    m_fileName = cat->GetFileName();
    m_fileExistsOnDisk = true;
    m_modified = false;

    RecreatePluralTextCtrls();
    RefreshControls();
    UpdateTitle();

    InitSpellchecker();

    // FIXME: do this for Gettext PO files only
    if (wxConfig::Get()->Read("translator_name", "").empty() ||
        wxConfig::Get()->Read("translator_email", "").empty())
    {
        AttentionMessage msg
            (
                "no-translator-info",
                AttentionMessage::Info,
                _("You should set your email address in Preferences so that it can be used for Last-Translator header in GNU gettext files.")
            );
        msg.AddAction(_("Set email"),
                      std::bind(&PoeditApp::EditPreferences, &wxGetApp()));
        msg.AddDontShowAgain();

        m_attentionBar->ShowMessage(msg);
    }

    if (m_catalog->Header().Project.empty())
    {
        AttentionMessage msg
            (
                "missing-project-id",
                AttentionMessage::Error,
                _("Translation's project name isn't set.")
            );
        msg.AddAction(_("Set name"),
                      std::bind(&PoeditFrame::EditCatalogProperties, this));

        m_attentionBar->ShowMessage(msg);
    }

    Language language = m_catalog->GetLanguage();
    if (!language.IsValid())
    {
        AttentionMessage msg
            (
                "missing-language",
                AttentionMessage::Error,
                _("Language of the translation isn't set.")
            );
        msg.AddAction(_("Set language"),
                      std::bind(&PoeditFrame::EditCatalogProperties, this));

        m_attentionBar->ShowMessage(msg);
    }

    // check if plural forms header is correct:
    if ( m_catalog->HasPluralItems() )
    {
        wxString err;

        if ( m_catalog->Header().GetHeader("Plural-Forms").empty() )
        {
            err = _("This catalog has entries with plural forms, but doesn't have Plural-Forms header configured.");
        }
        else if ( m_catalog->HasWrongPluralFormsCount() )
        {
            err = _("Entries in this catalog have different plural forms count from what catalog's Plural-Forms header says");
        }

        // FIXME: make this part of global error checking
        wxString plForms = m_catalog->Header().GetHeader("Plural-Forms");
        PluralFormsCalculator *plCalc =
                PluralFormsCalculator::make(plForms.ToAscii());
        if ( !plCalc )
        {
            if ( plForms.empty() )
            {
                err = _("Required header Plural-Forms is missing.");
            }
            else
            {
                err = wxString::Format(
                            _("Syntax error in Plural-Forms header (\"%s\")."),
                            plForms.c_str());
            }
        }
        delete plCalc;

        if ( !err.empty() )
        {
            AttentionMessage msg
                (
                    "malformed-plural-forms",
                    AttentionMessage::Error,
                    err
                );
            msg.AddAction(_("Fix the header"),
                          std::bind(&PoeditFrame::EditCatalogProperties, this));

            m_attentionBar->ShowMessage(msg);
        }
        else // no error, check for warning-worthy stuff
        {
            if ( language.IsValid() )
            {
                // Check for unusual plural forms. Do some normalization to avoid unnecessary
                // complains when the only differences are in whitespace for example.
                wxString pl1 = plForms;
                wxString pl2 = language.DefaultPluralFormsExpr();
                if (!pl2.empty())
                {
                    pl1.Replace(" ", "");
                    pl2.Replace(" ", "");
                    if ( pl1 != pl2 )
                    {
                        if (pl1.Find(";plural=(") == wxNOT_FOUND && pl1.Last() == ';')
                        {
                            pl1.Replace(";plural=", ";plural=(");
                            pl1.RemoveLast();
                            pl1 += ");";
                        }
                    }

                    if ( pl1 != pl2 )
                    {
                        AttentionMessage msg
                            (
                                "unusual-plural-forms",
                                AttentionMessage::Warning,
                                wxString::Format
                                (
                                    // TRANSLATORS: %s is language name in its basic form (as you
                                    // would see e.g. in a list of supported languages). You may need
                                    // to rephrase it, e.g. to an equivalent of "for language %s".
                                    _("Plural forms expression used by the catalog is unusual for %s."),
                                    language.DisplayName()
                                )
                            );
                        msg.AddAction(_("Review"),
                                      std::bind(&PoeditFrame::EditCatalogProperties, this));
                        msg.AddDontShowAgain();

                        m_attentionBar->ShowMessage(msg);
                    }
                }
            }
        }
    }

    NoteAsRecentFile();
}


void PoeditFrame::NoteAsRecentFile()
{
    wxFileName fn(m_fileName);
    fn.Normalize(wxPATH_NORM_DOTS | wxPATH_NORM_ABSOLUTE);
#ifdef __WXOSX__
    [[NSDocumentController sharedDocumentController] noteNewRecentDocumentURL:[NSURL fileURLWithPath:[NSString stringWithUTF8String: fn.GetFullPath().utf8_str()]]];
#else
    FileHistory().AddFileToHistory(fn.GetFullPath());
#endif
}


void PoeditFrame::RefreshControls()
{
    if (!m_catalog)
        return;

    m_hasObsoleteItems = false;
    if (!m_catalog->IsOk())
    {
        wxLogError(_("Error loading message catalog file '%s'."), m_fileName.c_str());
        m_fileName.clear();
        m_fileExistsOnDisk = false;
        UpdateMenu();
        UpdateTitle();
        delete m_catalog;
        m_catalog = NULL;
        if (m_list)
            m_list->CatalogChanged(NULL);
        return;
    }

    wxBusyCursor bcur;
    UpdateMenu();

    if (m_list)
    {
        // update catalog view, this may involve reordering the items...
        m_list->CatalogChanged(m_catalog);

        FindFrame *f = FindFrame::Get(m_list, m_catalog);
        if (f)
            f->Reset(m_catalog);
    }

    UpdateTitle();
    UpdateStatusBar();
    Refresh();
}



void PoeditFrame::UpdateStatusBar()
{
    int all, fuzzy, untranslated, badtokens, unfinished;
    if (m_catalog)
    {
        wxString txt;

        m_catalog->GetStatistics(&all, &fuzzy, &badtokens, &untranslated, &unfinished);

        int percent = (all == 0 ) ? 0 : (100 * (all - unfinished) / all);

        wxString details;
        if ( fuzzy > 0 )
        {
            details += wxString::Format(wxPLURAL("%i fuzzy", "%i fuzzy", fuzzy), fuzzy);
        }
        if ( badtokens > 0 )
        {
            if ( !details.empty() )
                details += ", ";
            details += wxString::Format(wxPLURAL("%i bad token", "%i bad tokens", badtokens), badtokens);
        }
        if ( untranslated > 0 )
        {
            if ( !details.empty() )
                details += ", ";
            details += wxString::Format(wxPLURAL("%i not translated", "%i not translated", untranslated), untranslated);
        }
        if ( details.empty() )
        {
            txt.Printf(wxPLURAL("%i %% translated, %i string", "%i %% translated, %i strings", all),
                       percent, all);
        }
        else
        {
            txt.Printf(wxPLURAL("%i %% translated, %i string (%s)", "%i %% translated, %i strings (%s)", all),
                       percent, all, details.c_str());
        }

        GetStatusBar()->SetStatusText(txt);
    }
}

void PoeditFrame::DoGiveHelp(const wxString& text, bool show)
{
    if (show || !text.empty())
        wxFrame::DoGiveHelp(text, show);
    else
        UpdateStatusBar();
}


void PoeditFrame::UpdateTitle()
{
#ifdef __WXMAC__
    OSXSetModified(IsModified());
#endif

    wxString title;
    if ( !m_fileName.empty() )
    {
        wxFileName fn(m_fileName);
        wxString fpath = fn.GetFullName();

        if (m_fileExistsOnDisk)
            SetRepresentedFilename(m_fileName);
        else
            fpath += _(" (unsaved)");

        if ( !m_catalog->Header().Project.empty() )
        {
            title.Printf(
#ifdef __WXOSX__
                L"%s — %s",
#else
                L"%s • %s",
#endif
                fpath, m_catalog->Header().Project);
        }
        else
        {
            title = fn.GetFullName();
        }
#ifndef __WXOSX__
        if ( IsModified() )
            title += _(" (modified)");
        title += " - Poedit";
#endif
    }
    else
    {
        title = "Poedit";
    }

    SetTitle(title);
}



void PoeditFrame::UpdateMenu()
{
    wxMenuBar *menubar = GetMenuBar();
    wxToolBar *toolbar = GetToolBar();

    const bool hasCatalog = m_catalog != nullptr;
    const bool editable = hasCatalog && !m_catalog->empty();

    menubar->Enable(wxID_SAVE, hasCatalog);
    menubar->Enable(wxID_SAVEAS, hasCatalog);
    menubar->Enable(XRCID("menu_export"), hasCatalog);

#ifndef __WXOSX__
    toolbar->EnableTool(wxID_SAVE, hasCatalog);
#endif
    toolbar->EnableTool(XRCID("menu_update"), editable);
    toolbar->EnableTool(XRCID("menu_validate"), editable);
    toolbar->EnableTool(XRCID("menu_fuzzy"), editable);
    toolbar->EnableTool(XRCID("menu_comment"), editable);

    menubar->Enable(XRCID("menu_update"), editable);
    menubar->Enable(XRCID("menu_validate"), editable);
    menubar->Enable(XRCID("menu_fuzzy"), editable);
    menubar->Enable(XRCID("menu_comment"), editable);
    menubar->Enable(XRCID("menu_copy_from_src"), editable);
    menubar->Enable(XRCID("menu_clear"), editable);
    menubar->Enable(XRCID("menu_references"), editable);
    menubar->Enable(wxID_FIND, editable);
    menubar->Enable(XRCID("menu_find_next"), editable);
    menubar->Enable(XRCID("menu_find_prev"), editable);

    menubar->Enable(XRCID("menu_update"), editable);
    menubar->Enable(XRCID("menu_update_from_pot"), hasCatalog);
    menubar->Enable(XRCID("menu_auto_translate"), editable);
    menubar->Enable(XRCID("menu_purge_deleted"), editable);
    menubar->Enable(XRCID("menu_validate"), editable);
    menubar->Enable(XRCID("menu_catproperties"), hasCatalog);

    menubar->Enable(XRCID("menu_ids"), editable);
    menubar->Enable(XRCID("menu_comment_win"), editable);
    menubar->Enable(XRCID("menu_auto_comments_win"), editable);

    menubar->Enable(XRCID("sort_by_order"), editable);
    menubar->Enable(XRCID("sort_by_source"), editable);
    menubar->Enable(XRCID("sort_by_translation"), editable);
    menubar->Enable(XRCID("sort_group_by_context"), editable);
    menubar->Enable(XRCID("sort_untrans_first"), editable);

    if (m_textTrans)
        m_textTrans->Enable(editable);
    if (m_textComment)
        m_textComment->Enable(editable);
    if (m_list)
        m_list->Enable(editable);

    menubar->Enable(XRCID("menu_purge_deleted"),
                    editable && m_catalog->HasDeletedItems());

    const bool doupdate = hasCatalog &&
                          !m_catalog->Header().SearchPaths.empty();
    toolbar->EnableTool(XRCID("menu_update"), doupdate);
    menubar->Enable(XRCID("menu_update"), doupdate);

#ifdef __WXGTK__
    if (!editable)
    {
        // work around a wxGTK bug: enabling wxTextCtrl makes it editable too
        // in wxGTK <= 2.8:
        if (m_textOrig)
            m_textOrig->SetEditable(false);
        if (m_textOrigPlural)
            m_textOrigPlural->SetEditable(false);
    }
#endif

    menubar->EnableTop(3, editable);
    for (int i = 0; i < 10; i++)
    {
        menubar->Enable(ID_BOOKMARK_SET + i, editable);
        menubar->Enable(ID_BOOKMARK_GO + i,
                        editable &&
                        m_catalog->GetBookmarkIndex(Bookmark(i)) != -1);
    }
}


void PoeditFrame::WriteCatalog(const wxString& catalog)
{
    WriteCatalog(catalog, [](bool){});
}

template<typename TFunctor>
void PoeditFrame::WriteCatalog(const wxString& catalog, TFunctor completionHandler)
{
    wxBusyCursor bcur;

    std::future<void> tmUpdateThread;
    if (wxConfig::Get()->ReadBool("use_tm", true))
    {
        tmUpdateThread = std::async(std::launch::async, [=](){
            try
            {
                auto tm = TranslationMemory::Get().CreateWriter();
                tm->Insert(*m_catalog);
                tm->Commit();
            }
            catch ( const Exception& e )
            {
                wxLogWarning(_("Failed to update translation memory: %s"), e.what());
            }
            catch ( ... )
            {
                wxLogWarning(_("Failed to update translation memory: %s"), "unknown error");
            }
        });
    }

    Catalog::HeaderData& dt = m_catalog->Header();
    dt.Translator = wxConfig::Get()->Read("translator_name", dt.Translator);
    dt.TranslatorEmail = wxConfig::Get()->Read("translator_email", dt.TranslatorEmail);

    int validation_errors = 0;
    Catalog::CompilationStatus mo_compilation_status = Catalog::CompilationStatus::NotDone;
    if ( !m_catalog->Save(catalog, true, validation_errors, mo_compilation_status) )
    {
        completionHandler(false);
        return;
    }

    m_fileName = catalog;
    m_modified = false;
    m_fileExistsOnDisk = true;

#ifndef __WXOSX__
    FileHistory().AddFileToHistory(m_fileName);
#endif

    UpdateTitle();

    RefreshControls();

    NoteAsRecentFile();

    if (ManagerFrame::Get())
        ManagerFrame::Get()->NotifyFileChanged(m_fileName);

    if ( validation_errors )
    {
        // Note: this may show window-modal window and because we may
        //       be called from such window too, run this in the next
        //       event loop iteration.
        CallAfter([=]{
            ReportValidationErrors(validation_errors, mo_compilation_status, /*from_save=*/true, [=]{
                completionHandler(true);
            });
        });
    }
    else
    {
        completionHandler(true);
    }
}


void PoeditFrame::OnEditComment(wxCommandEvent&)
{
    CatalogItem *firstItem = GetCurrentItem();
    wxCHECK_RET( firstItem, "no entry selected" );

    wxWindowPtr<CommentDialog> dlg(new CommentDialog(this, firstItem->GetComment()));

    dlg->ShowWindowModalThenDo([=](int retcode){
        if (retcode == wxID_OK)
        {
            m_modified = true;
            UpdateTitle();
            wxString comment = dlg->GetComment();

            bool modified = false;
            m_list->ForSelectedCatalogItemsDo([&modified,comment](CatalogItem& item){
                if (item.GetComment() != comment)
                {
                    item.SetComment(comment);
                    item.SetModified(true);
                    modified = true;
                }
            });
            if (modified && !IsModified())
            {
                m_modified = true;
                UpdateTitle();
            }

            // update comment window
            m_textComment->SetValue(CommentDialog::RemoveStartHash(comment));
        }
    });
}

void PoeditFrame::OnPurgeDeleted(wxCommandEvent& WXUNUSED(event))
{
    const wxString title =
        _("Purge deleted translations");
    const wxString main =
        _("Do you want to remove all translations that are no longer used?");
    const wxString details =
        _("If you continue with purging, all translations marked as deleted will be permanently removed. You will have to translate them again if they are added back in the future.");

    wxWindowPtr<wxMessageDialog> dlg(new wxMessageDialog(this, main, title, wxYES_NO | wxICON_QUESTION));
    dlg->SetExtendedMessage(details);
    dlg->SetYesNoLabels(_("Purge"), _("Keep"));

    dlg->ShowWindowModalThenDo([this,dlg](int retcode){
        if (retcode == wxID_YES) {
            m_catalog->RemoveDeletedItems();
            UpdateMenu();
        }
    });
}


void PoeditFrame::OnAutoTranslate(wxCommandEvent& event)
{
    CatalogItem *entry = GetCurrentItem();
    wxCHECK_RET( entry, "no entry selected" );

    int ind = event.GetId() - ID_POPUP_TRANS;

    entry->SetTranslation(m_autoTranslations[ind]);
    entry->SetFuzzy(false);
    entry->SetModified(true);

    // FIXME: instead of this mess, use notifications of catalog change
    m_modified = true;
    UpdateTitle();

    UpdateToTextCtrl();
    m_list->RefreshSelectedItems();
}

void PoeditFrame::OnAutoTranslateAll(wxCommandEvent&)
{
    int matches = 0;
    if (!AutoTranslateCatalog(&matches))
        return;

    wxString msg, details;

    if (matches)
    {
        msg = wxString::Format(wxPLURAL("%d entry was filled from the translation memory.",
                                        "%d entries were filled from the translation memory.",
                                        matches), matches);
        details = _("The translations were marked as fuzzy, because they may be inaccurate. You should review them for correctness.");
    }
    else
    {
        msg = _("No entries could be filled from the translation memory.");
        details = _("The TM doesn’t contain any strings similar to the content of this file. "
                    "It is only effective for semi-automatic translations after Poedit learns enough from files that you translated manually.");
    }

    wxWindowPtr<wxMessageDialog> dlg(
        new wxMessageDialog
            (
                this,
                msg,
                _("Filling missing translations from TM..."),
                wxOK | wxICON_INFORMATION
            )
    );
    dlg->SetExtendedMessage(details);
    dlg->ShowWindowModalThenDo([dlg](int){});
}

bool PoeditFrame::AutoTranslateCatalog(int *matchesCount)
{
    if (matchesCount)
        *matchesCount = 0;

    if (!wxConfig::Get()->ReadBool("use_tm", true))
        return false;

    wxBusyCursor bcur;

    TranslationMemory& tm = TranslationMemory::Get();
    std::string langcode(m_catalog->GetLanguage().Code());

    int cnt = m_catalog->GetCount();
    if (cnt)
    {
        int matches = 0;
        wxString msg;

        // TODO: make this window-modal
        ProgressInfo progress(this, _("Translating"));
        progress.UpdateMessage(_("Filling missing translations from TM..."));
        progress.SetGaugeMax(cnt);
        for (int i = 0; i < cnt; i++)
        {
            progress.UpdateGauge();

            CatalogItem& dt = (*m_catalog)[i];
            if (dt.HasPlural())
                continue; // can't handle yet (TODO?)
            if (dt.IsFuzzy() || !dt.IsTranslated())
            {
                TranslationMemory::Results results;
                if (tm.Search(langcode, dt.GetString().ToStdWstring(), results, 1))
                {
                    dt.SetTranslation(results[0]);
                    dt.SetAutomatic(true);
                    dt.SetFuzzy(true);
                    matches++;
                    msg.Printf(wxPLURAL("Translated %u string", "Translated %u strings", matches), matches);
                    progress.UpdateMessage(msg);

                    if (m_modified == false)
                    {
                        m_modified = true;
                        UpdateTitle();
                    }
                }
            }
        }

        if (matchesCount)
            *matchesCount = matches;
    }

    RefreshControls();

    return true;
}


wxMenu *PoeditFrame::GetPopupMenu(int item)
{
    if (!m_catalog) return NULL;
    if (item < 0 || item >= (int)m_list->GetItemCount()) return NULL;

    const wxArrayString& refs = (*m_catalog)[item].GetReferences();
    wxMenu *menu = new wxMenu;

    menu->Append(XRCID("menu_copy_from_src"),
                 #ifdef __WXMSW__
                 wxString(_("Copy from source text"))
                 #else
                 wxString(_("Copy from Source Text"))
                 #endif
                   + "\tCtrl+B");
    menu->Append(XRCID("menu_clear"),
                 #ifdef __WXMSW__
                 wxString(_("Clear translation"))
                 #else
                 wxString(_("Clear Translation"))
                 #endif
                   + "\tCtrl+K");
   menu->Append(XRCID("menu_comment"),
                 #ifdef __WXMSW__
                 wxString(_("Edit comment"))
                 #else
                 wxString(_("Edit Comment"))
                 #endif
                   + "\tCtrl+M");

    if (wxConfig::Get()->ReadBool("use_tm", true))
    {
        wxBusyCursor bcur;
        CatalogItem& dt = (*m_catalog)[item];
        std::string langcode(m_catalog->GetLanguage().Code());
        if (TranslationMemory::Get().Search(langcode, dt.GetString().ToStdWstring(), m_autoTranslations))
        {
            menu->AppendSeparator();
            wxMenuItem *it2 = new wxMenuItem
                                  (
                                      menu,
                                      ID_POPUP_DUMMY+1,
                                      #ifdef __WXMSW__
                                      _("Translation suggestions:")
                                      #else
                                      _("Translation Suggestions:")
                                      #endif
                                  );
#ifdef __WXMSW__
            it2->SetFont(m_boldGuiFont);
#else
            it2->Enable(false);
#endif
            menu->Append(it2);

            for (size_t i = 0; i < m_autoTranslations.size(); i++)
            {
                wxString s;
                // TRANSLATORS: Quoted text with leading 4 spaces
                s.Printf(_(L"    “%s”"), m_autoTranslations[i]);
                s.Replace("&", "&&");
                menu->Append(ID_POPUP_TRANS + int(i), s);
            }
        }
    }

    if ( !refs.empty() )
    {
        menu->AppendSeparator();

        wxMenuItem *it1 = new wxMenuItem(menu, ID_POPUP_DUMMY+0, _("References:"));
#ifdef __WXMSW__
        it1->SetFont(m_boldGuiFont);
#else
        it1->Enable(false);
#endif
        menu->Append(it1);

        for (int i = 0; i < (int)refs.GetCount(); i++)
            menu->Append(ID_POPUP_REFS + i, "    " + refs[i]);
    }

    return menu;
}


static inline void SetCtrlFont(wxWindow *win, const wxFont& font)
{
#ifdef __WXMSW__
    // Native wxMSW text control sends EN_CHANGE when the font changes,
    // producing a wxEVT_TEXT event as if the user changed the value. This is
    // not the case, so supress the event.
    wxEventBlocker block(win, wxEVT_TEXT);
#endif
    win->SetFont(font);
}

void PoeditFrame::SetCustomFonts()
{
    if (!m_list)
        return;
    wxConfigBase *cfg = wxConfig::Get();

    static bool prevUseFontText = false;

    bool useFontList = (bool)cfg->Read("custom_font_list_use", (long)false);
    bool useFontText = (bool)cfg->Read("custom_font_text_use", (long)false);

    if (useFontList)
    {
        wxString name = cfg->Read("custom_font_list_name", wxEmptyString);
        if (!name.empty())
        {
            wxNativeFontInfo fi;
            fi.FromString(name);
            wxFont font;
            font.SetNativeFontInfo(fi);
            m_list->SetCustomFont(font);
        }
    }
    else
    {
        m_list->SetCustomFont(wxNullFont);
    }

    if (useFontText)
    {
        wxString name = cfg->Read("custom_font_text_name", wxEmptyString);
        if (!name.empty())
        {
            wxNativeFontInfo fi;
            fi.FromString(name);
            wxFont font;
            font.SetNativeFontInfo(fi);
            SetCtrlFont(m_textComment, font);
            SetCtrlFont(m_textAutoComments, font);
            SetCtrlFont(m_textOrig, font);
            SetCtrlFont(m_textOrigPlural, font);
            SetCtrlFont(m_textTrans, font);
            for (size_t i = 0; i < m_textTransPlural.size(); i++)
                SetCtrlFont(m_textTransPlural[i], font);
            prevUseFontText = true;
        }
    }
    else if (prevUseFontText)
    {
        wxFont font(wxSystemSettings::GetFont(wxSYS_DEFAULT_GUI_FONT));
        SetCtrlFont(m_textComment, font);
        SetCtrlFont(m_textAutoComments, font);
        SetCtrlFont(m_textOrig, font);
        SetCtrlFont(m_textOrigPlural, font);
        SetCtrlFont(m_textTrans, font);
        for (size_t i = 0; i < m_textTransPlural.size(); i++)
            SetCtrlFont(m_textTransPlural[i], font);
        prevUseFontText = false;
    }
}

void PoeditFrame::UpdateCommentWindowEditable()
{
    wxConfigBase *cfg = wxConfig::Get();
    bool commentWindowEditable =
        (bool)cfg->Read("comment_window_editable", (long)false);
    if (m_textComment == NULL ||
        commentWindowEditable != m_commentWindowEditable)
    {
        m_commentWindowEditable = commentWindowEditable;
        m_bottomSplitter->Unsplit();

        if (m_textComment)
        {
            m_textComment->PopEventHandler(true/*delete*/);
            m_textComment->Destroy();
        }

        if (m_commentWindowEditable)
        {
            m_textComment = new CustomizedTextCtrl(m_bottomRightPanel,
                                        ID_TEXTCOMMENT, wxEmptyString,
                                        wxDefaultPosition, wxDefaultSize,
                                        wxTE_MULTILINE | wxTE_RICH2);
        }
        else
        {
            m_textComment = new UnfocusableTextCtrl(m_bottomRightPanel,
                                        ID_TEXTCOMMENT, wxEmptyString,
                                        wxDefaultPosition, wxDefaultSize,
                                        wxTE_MULTILINE | wxTE_RICH2 | wxTE_READONLY);
        }
        m_textComment->PushEventHandler(new TextctrlHandler(this));
        UpdateDisplayCommentWin();
    }
}

void PoeditFrame::UpdateDisplayCommentWin()
{
    m_displayCommentWin =
        GetMenuBar()->IsChecked(XRCID("menu_comment_win"));
    m_displayAutoCommentsWin =
        GetMenuBar()->IsChecked(XRCID("menu_auto_comments_win"));

    if (m_displayCommentWin || m_displayAutoCommentsWin)
    {
        m_bottomSplitter->SplitVertically(
                m_bottomLeftPanel, m_bottomRightPanel,
                (int)wxConfig::Get()->Read("bottom_splitter", -250L));
        m_bottomRightPanel->Show(true);

        // force recalculation of layout of panel so that text boxes take up
        // all the space they can
        // (sizer may be NULL on first call)
        if (m_bottomRightPanel->GetSizer() != NULL)
        {
            m_bottomRightPanel->GetSizer()->Show(m_labelComment,
                                                 m_displayCommentWin);
            m_bottomRightPanel->GetSizer()->Show(m_textComment,
                                                 m_displayCommentWin);

            m_bottomRightPanel->GetSizer()->Show(m_labelAutoComments,
                                                 m_displayAutoCommentsWin);
            m_bottomRightPanel->GetSizer()->Show(m_textAutoComments,
                                                 m_displayAutoCommentsWin);

            m_bottomRightPanel->GetSizer()->Layout();
            m_bottomRightPanel->Layout();
        }
    }
    else
    {
        if ( m_bottomSplitter->IsSplit() )
        {
            wxConfig::Get()->Write("bottom_splitter",
                                   (long)m_bottomSplitter->GetSashPosition());
        }
        m_bottomRightPanel->Show(false);
        m_bottomSplitter->Unsplit();
    }
    m_list->SetDisplayLines(m_displayIDs);
    RefreshControls();
}

void PoeditFrame::OnCommentWindowText(wxCommandEvent&)
{
    if (!m_commentWindowEditable)
        return;

    CatalogItem *entry = GetCurrentItem();
    wxCHECK_RET( entry, "no entry selected" );

    wxString comment;
    comment = CommentDialog::AddStartHash(m_textComment->GetValue());

    if (comment == entry->GetComment())
        return;

    entry->SetComment(comment);
    m_list->RefreshSelectedItems();

    if (m_modified == false)
    {
        m_modified = true;
        UpdateTitle();
    }
}

void PoeditFrame::OnSize(wxSizeEvent& event)
{
    event.Skip();

    // see the comment in PoeditFrame ctor
    if ( m_setSashPositionsWhenMaximized && IsMaximized() )
    {
        m_setSashPositionsWhenMaximized = false;

        // update sizes of child windows first:
        Layout();

        // then set sash positions
        m_splitter->SetSashPosition((int)wxConfig::Get()->Read("splitter", 240L));
        if ( m_bottomSplitter->IsSplit() )
        {
            m_bottomSplitter->SetSashPosition(
                (int)wxConfig::Get()->Read("bottom_splitter", -250L));
        }
    }
}

void PoeditFrame::ShowPluralFormUI(bool show)
{
    if (show && (!m_catalog || m_catalog->GetPluralFormsCount() == 0))
        show = false;

    wxSizer *origSizer = m_textOrig->GetContainingSizer();
    origSizer->Show(m_labelSingular, show);
    origSizer->Show(m_labelPlural, show);
    origSizer->Show(m_textOrigPlural, show);
    origSizer->Layout();

    wxSizer *textSizer = m_textTrans->GetContainingSizer();
    textSizer->Show(m_textTrans, !show);
    textSizer->Show(m_pluralNotebook, show);
    textSizer->Layout();
}


void PoeditFrame::RecreatePluralTextCtrls()
{
    if (!m_catalog || !m_list)
        return;

    for (size_t i = 0; i < m_textTransPlural.size(); i++)
       m_textTransPlural[i]->PopEventHandler(true/*delete*/);
    m_textTransPlural.clear();
    m_pluralNotebook->DeleteAllPages();
    m_textTransSingularForm = NULL;

    PluralFormsCalculator *calc = PluralFormsCalculator::make(
                m_catalog->Header().GetHeader("Plural-Forms").ToAscii());

    int formsCount = m_catalog->GetPluralFormsCount();
    for (int form = 0; form < formsCount; form++)
    {
        // find example number that would use this plural form:
        static const int maxExamplesCnt = 5;
        wxString examples;
        int firstExample = -1;
        int examplesCnt = 0;

        if (calc && formsCount > 1)
        {
            for (int example = 0; example < 1000; example++)
            {
                if (calc->evaluate(example) == form)
                {
                    if (++examplesCnt == 1)
                        firstExample = example;
                    if (examplesCnt == maxExamplesCnt)
                    {
                        examples += L'…';
                        break;
                    }
                    else if (examplesCnt == 1)
                        examples += wxString::Format("%d", example);
                    else
                        examples += wxString::Format(", %d", example);
                }
            }
        }

        wxString desc;
        if (formsCount == 1)
            desc = _("Everything");
        else if (examplesCnt == 0)
            desc.Printf(_("Form %i"), form);
        else if (examplesCnt == 1)
        {
            if (firstExample == 0)
                desc = _("Zero");
            else if (firstExample == 1)
                desc = _("One");
            else if (firstExample == 2)
                desc = _("Two");
            else
                desc.Printf(L"n = %s", examples);
        }
        else if (formsCount == 2 && firstExample != 1 && examplesCnt == maxExamplesCnt)
            desc = _("Other");
        else
            desc.Printf(L"n → %s", examples);

        // create text control and notebook page for it:
        wxTextCtrl *txt = new TranslationTextCtrl(m_pluralNotebook, wxID_ANY);
        txt->PushEventHandler(new TransTextctrlHandler(this));
        m_textTransPlural.push_back(txt);
        m_pluralNotebook->AddPage(txt, desc);

        if (examplesCnt == 1 && firstExample == 1) // == singular
            m_textTransSingularForm = txt;
    }

    // as a fallback, assume 1st form for plural entries is the singular
    // (like in English and most real-life uses):
    if (!m_textTransSingularForm && !m_textTransPlural.empty())
        m_textTransSingularForm = m_textTransPlural[0];

    delete calc;

    SetCustomFonts();
    InitSpellchecker();
    UpdateToTextCtrl();
}

void PoeditFrame::OnListRightClick(wxMouseEvent& event)
{
    long item;
    int flags = wxLIST_HITTEST_ONITEM;
    auto list = static_cast<PoeditListCtrl*>(event.GetEventObject());

    item = list->HitTest(event.GetPosition(), flags);
    if (item != -1 && (flags & wxLIST_HITTEST_ONITEM))
    {
        list->SelectAndFocus(item);
    }

    wxMenu *menu = GetPopupMenu(m_list->ListIndexToCatalog(int(item)));
    if (menu)
    {
        list->PopupMenu(menu, event.GetPosition());
        delete menu;
    }
    else event.Skip();
}

void PoeditFrame::OnListFocus(wxFocusEvent& event)
{
    if (g_focusToText)
    {
        if (m_textTrans->IsShown())
            m_textTrans->SetFocus();
        else if (!m_textTransPlural.empty())
            (m_textTransPlural)[0]->SetFocus();
    }
    else
        event.Skip();
}

void PoeditFrame::AddBookmarksMenu(wxMenu *parent)
{
    wxMenu *menu = new wxMenu();

    parent->AppendSeparator();
    parent->AppendSubMenu(menu, _("&Bookmarks"));

#if defined(__WXMAC__)
    // on Mac, Alt+something is used during normal typing, so we shouldn't
    // use it as shortcuts:
    #define LABEL_BOOKMARK_SET   _("Set Bookmark %i\tCtrl+%i")
    #define LABEL_BOOKMARK_GO    _("Go to Bookmark %i\tCtrl+Alt+%i")
#elif defined(__WXMSW__)
    #define LABEL_BOOKMARK_SET   _("Set bookmark %i\tAlt+%i")
    #define LABEL_BOOKMARK_GO    _("Go to bookmark %i\tCtrl+%i")
#elif defined(__WXGTK__)
    #define LABEL_BOOKMARK_SET   _("Set Bookmark %i\tAlt+%i")
    #define LABEL_BOOKMARK_GO    _("Go to Bookmark %i\tCtrl+%i")
#else
    #error "what is correct capitalization for this toolkit?"
#endif

    for (int i = 0; i < 10; i++)
    {
        menu->Append(ID_BOOKMARK_SET + i,
                     wxString::Format(LABEL_BOOKMARK_SET, i, i));
    }
    menu->AppendSeparator();
    for (int i = 0; i < 10; i++)
    {
        menu->Append(ID_BOOKMARK_GO + i,
                     wxString::Format(LABEL_BOOKMARK_GO, i, i));
    }
}

void PoeditFrame::OnGoToBookmark(wxCommandEvent& event)
{
    // Go to bookmark, if there is an item for it
    Bookmark bk = static_cast<Bookmark>(event.GetId() - ID_BOOKMARK_GO);
    int bkIndex = m_catalog->GetBookmarkIndex(bk);
    if (bkIndex != -1)
    {
        int listIndex = m_list->CatalogIndexToList(bkIndex);
        if (listIndex >= 0 && listIndex < m_list->GetItemCount())
        {
            m_list->EnsureVisible(listIndex);
            m_list->SelectOnly(listIndex);
        }
    }
}

void PoeditFrame::OnSetBookmark(wxCommandEvent& event)
{
    // Set bookmark if different from the current value for the item,
    // else unset it
    int bkIndex = -1;
    int selItemIndex = m_list->GetFirstSelectedCatalogItem();
    if (selItemIndex == -1)
        return;

    Bookmark bk = static_cast<Bookmark>(event.GetId() - ID_BOOKMARK_SET);
    if (m_catalog->GetBookmarkIndex(bk) == selItemIndex)
    {
        m_catalog->SetBookmark(selItemIndex, NO_BOOKMARK);
    }
    else
    {
        bkIndex = m_catalog->SetBookmark(selItemIndex, bk);
    }

    // Refresh items
    m_list->RefreshSelectedItems();
    if (bkIndex != -1)
        m_list->RefreshItem(m_list->CatalogIndexToList(bkIndex));

    // Catalog has been modified
    m_modified = true;
    UpdateTitle();
    UpdateMenu();
}


void PoeditFrame::OnSortByFileOrder(wxCommandEvent&)
{
    m_list->sortOrder.by = SortOrder::By_FileOrder;
    m_list->Sort();
}


void PoeditFrame::OnSortBySource(wxCommandEvent&)
{
    m_list->sortOrder.by = SortOrder::By_Source;
    m_list->Sort();
}


void PoeditFrame::OnSortByTranslation(wxCommandEvent&)
{
    m_list->sortOrder.by = SortOrder::By_Translation;
    m_list->Sort();
}


void PoeditFrame::OnSortGroupByContext(wxCommandEvent& event)
{
    m_list->sortOrder.groupByContext = event.IsChecked();
    m_list->Sort();
}


void PoeditFrame::OnSortUntranslatedFirst(wxCommandEvent& event)
{
    m_list->sortOrder.untransFirst = event.IsChecked();
    m_list->Sort();
}

void PoeditFrame::OnSelectionUpdate(wxUpdateUIEvent& event)
{
    event.Enable(m_list && m_list->HasSelection());
}

void PoeditFrame::OnSingleSelectionUpdate(wxUpdateUIEvent& event)
{
    event.Enable(m_list && m_list->HasSingleSelection());
}

#if defined(__WXMSW__) || defined(__WXGTK__)
// Emulate something like OS X's first responder: pass text editing commands to
// the focused text control.
void PoeditFrame::OnTextEditingCommand(wxCommandEvent& event)
{
    wxWindow *w = wxWindow::FindFocus();
    if (!w || w == this || !w->ProcessWindowEventLocally(event))
        event.Skip();
}

void PoeditFrame::OnTextEditingCommandUpdate(wxUpdateUIEvent& event)
{
    wxWindow *w = wxWindow::FindFocus();
    if (!w || w == this || !w->ProcessWindowEventLocally(event))
        event.Enable(false);
}
#endif // __WXMSW__ || __WXGTK__

// ------------------------------------------------------------------
//  catalog navigation
// ------------------------------------------------------------------

namespace
{

bool Pred_AnyItem(const CatalogItem&)
{
    return true;
}

bool Pred_UnfinishedItem(const CatalogItem& item)
{
    return !item.IsTranslated() || item.IsFuzzy();
}

} // anonymous namespace


void PoeditFrame::Navigate(int step, NavigatePredicate predicate, bool wrap)
{
    const int count = m_list ? m_list->GetItemCount() : 0;
    if ( !count )
        return;

    const long start = m_list->GetFirstSelected();

    long i = start;

    for ( ;; )
    {
        i += step;

        if ( i < 0 )
        {
            if ( wrap )
                i += count;
            else
                return; // nowhere to go
        }
        else if ( i >= count )
        {
            if ( wrap )
                i -= count;
            else
                return; // nowhere to go
        }

        if ( i == start )
            return; // nowhere to go

        const CatalogItem& item = m_list->ListIndexToCatalogItem(i);
        if ( predicate(item) )
        {
            m_list->SelectOnly(i);
            return;
        }
    }
}

void PoeditFrame::OnPrev(wxCommandEvent&)
{
    Navigate(-1, Pred_AnyItem, /*wrap=*/false);
}

void PoeditFrame::OnNext(wxCommandEvent&)
{
    Navigate(+1, Pred_AnyItem, /*wrap=*/false);
}

void PoeditFrame::OnPrevUnfinished(wxCommandEvent&)
{
    Navigate(-1, Pred_UnfinishedItem, /*wrap=*/false);
}

void PoeditFrame::OnNextUnfinished(wxCommandEvent&)
{
    Navigate(+1, Pred_UnfinishedItem, /*wrap=*/false);
}

void PoeditFrame::OnDoneAndNext(wxCommandEvent&)
{
    // like "next unfinished", but wraps
    Navigate(+1, Pred_UnfinishedItem, /*wrap=*/true);
}

void PoeditFrame::OnPrevPage(wxCommandEvent&)
{
    if (!m_list)
        return;
    auto pos = std::max(m_list->GetFirstSelected()-10, 0L);
    m_list->SelectOnly(pos);
}

void PoeditFrame::OnNextPage(wxCommandEvent&)
{
    if (!m_list)
        return;
    auto pos = std::min(m_list->GetFirstSelected()+10, long(m_list->GetItemCount())-1);
    m_list->SelectOnly(pos);
}<|MERGE_RESOLUTION|>--- conflicted
+++ resolved
@@ -1,4 +1,4 @@
-﻿/*
+/*
  *  This file is part of Poedit (http://poedit.net)
  *
  *  Copyright (C) 1999-2014 Vaclav Slavik
@@ -73,15 +73,8 @@
 #include "languagectrl.h"
 #include "welcomescreen.h"
 #include "errors.h"
-<<<<<<< HEAD
+#include "spellchecking.h"
 #include "syntaxhighlighter.h"
-=======
-#include "spellchecking.h"
-
-#include <wx/listimpl.cpp>
-WX_DEFINE_LIST(PoeditFramesList);
-PoeditFramesList PoeditFrame::ms_instances;
->>>>>>> 532a6f8e
 
 
 // this should be high enough to not conflict with any wxNewId-allocated value,
@@ -584,7 +577,6 @@
    EVT_UPDATE_UI(XRCID("menu_clear"), PoeditFrame::OnSelectionUpdate)
    EVT_UPDATE_UI(XRCID("menu_comment"), PoeditFrame::OnSelectionUpdate)
 
-
 #if defined(__WXMSW__) || defined(__WXGTK__)
    EVT_MENU(wxID_UNDO,      PoeditFrame::OnTextEditingCommand)
    EVT_MENU(wxID_REDO,      PoeditFrame::OnTextEditingCommand)
